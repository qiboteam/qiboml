--- conflicted
+++ resolved
@@ -21,11 +21,7 @@
 # TODO: the marker is a temporary solution due to the lack of the tensorflow-io 0.32.0's wheels for Windows, this package is one of
 # the tensorflow requirements
 torch = { version = "^2.7.0", optional = true }
-<<<<<<< HEAD
 qibo = { git = "https://github.com/qiboteam/qibo", branch="expectation" }
-=======
-qibo = "^0.2.21"
->>>>>>> dc6664eb
 jax = "^0.4.25"
 jaxlib = "^0.4.25"
 qibocal = {version="^0.2.2", optional=true}
