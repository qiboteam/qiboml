[build-system]
requires = ["poetry-core"]
build-backend = "poetry.core.masonry.api"

[tool.poetry]
name = "qiboml"
version = "0.1.1"
description = "Quantum Machine Learning using Qibo"
authors = ["Qiboteam"]
readme = "README.md"
homepage = "https://qibo.science/"
repository = "https://github.com/qiboteam/qiboml/"
documentation = "https://qibo.science/docs/qiboml/stable"
packages = [{ include = "qiboml", from = "src" }]

[tool.poetry.dependencies]
python = ">=3.10,<3.14"
numpy = "^2.0.0"
qibo = {git="https://github.com/qiboteam/qibo" , branch = "backends" }
qibocal = {version="^0.2.2", optional=true}
jax = { version = "^0.4.25", optional = true }
jaxlib = { version = "^0.4.25", optional = true }
keras = { version = "^3.11.0", optional = true }
# TODO: the marker is a temporary solution due to the lack of the tensorflow-io 0.32.0's wheels for Windows, this package is one of
# the tensorflow requirements
<<<<<<< HEAD
tensorflow = { version = "^2.16.1", markers = "sys_platform == 'linux' or sys_platform == 'darwin'", optional = true }
=======
qibo = { git="https://github.com/qiboteam/qibo" }
>>>>>>> c544fbbb
torch = { version = "^2.7.0", optional = true }

[tool.poetry.group.docs]
optional = true

[tool.poetry.group.docs.dependencies]
Sphinx = "^5.3.0"
furo = "^2023.3.27"
sphinxcontrib-bibtex = "^2.5.0"
sphinx-copybutton = "^0.5.2"
sphinxcontrib-katex = "^0.9.9"
recommonmark = "^0.7.1"
nbsphinx = "^0.9.6"
setuptools = "^78.1.1"
ipykernel = "^6.29.5"
torchmetrics = "^1.7.0"
keras = { version = "^3.11.0" }
tensorflow = { version = "^2.16.1", markers = "sys_platform == 'linux' or sys_platform == 'darwin'" }
torch = { version = "^2.7.0" }

[tool.poetry.group.dev]
optional = true

[tool.poetry.group.dev.dependencies]
ipython = "^8.34.0"
pdbpp = "^0.10.3"

[tool.poetry.group.tests]
optional = true

[tool.poetry.group.tests.dependencies]
pytest = "^7.2.1"
pylint = "3.1.0"
pytest-cov = "4.0.0"
matplotlib = "^3.7.0"
qibojit = { git = "https://github.com/qiboteam/qibojit", branch = "backends" }
qibocal = "^0.2.2"
qibolab = { git = "https://github.com/qiboteam/qibolab", branch = "backends", extras = ["emulator"] }
jax = "^0.4.25"
jaxlib = "^0.4.25"
keras = "^3.11.0"
tensorflow = { version = "^2.16.1", markers = "sys_platform == 'linux' or sys_platform == 'darwin'" }
torch = { version = "^2.7.0" }
<<<<<<< HEAD
=======
qibolab = { git = "https://github.com/qiboteam/qibolab", extras = ["emulator"] }
qibotn = {git = "https://github.com/qiboteam/qibotn", python = "^3.11", platform = "linux || darwin" }
quimb = {version="^1.11.2", python = "^3.11", platform = "linux || darwin"}
cotengra = {version="^0.7.5", python = "^3.11", platform = "linux || darwin"}
kahypar = {version="^1.3.5", python = "^3.11", platform = "linux || darwin"}
>>>>>>> c544fbbb

[tool.poetry.group.cuda11]
optional = true

[tool.poetry.group.cuda11.dependencies]
jax = { extras = ["cuda11"], version = "^0.4.25" }

[tool.poetry.group.cuda12]
optional = true

[tool.poetry.group.cuda12.dependencies]
jax = { extras = ["cuda12"], version = "^0.4.25" }

[tool.poetry.group.qibocal]
optional = true

[tool.poetry.group.qibocal.dependencies]
qibocal = "^0.2.2"

[tool.poe.tasks]
test = "pytest"
lint = "pylint src/**/*.py -E"
lint-warnings = "pylint src/**/*.py --exit-zero"
docs = "make -C doc html"
docs-clean = "make -C doc clean"
test-docs = "make -C doc doctest"

[tool.coverage.run]
omit = ["src/qiboml/quantum_info/*"]

[tool.pytest.ini_options]
testpaths = ['tests/']
addopts = [
  '--cov=qiboml',
  '--cov-append',
  '--cov-report=xml',
  '--cov-report=html',
  '--durations=60',
]

[tool.poetry.extras]
torch = ["torch"]
keras = ["tensorflow", "keras"]<|MERGE_RESOLUTION|>--- conflicted
+++ resolved
@@ -23,11 +23,7 @@
 keras = { version = "^3.11.0", optional = true }
 # TODO: the marker is a temporary solution due to the lack of the tensorflow-io 0.32.0's wheels for Windows, this package is one of
 # the tensorflow requirements
-<<<<<<< HEAD
 tensorflow = { version = "^2.16.1", markers = "sys_platform == 'linux' or sys_platform == 'darwin'", optional = true }
-=======
-qibo = { git="https://github.com/qiboteam/qibo" }
->>>>>>> c544fbbb
 torch = { version = "^2.7.0", optional = true }
 
 [tool.poetry.group.docs]
@@ -71,14 +67,10 @@
 keras = "^3.11.0"
 tensorflow = { version = "^2.16.1", markers = "sys_platform == 'linux' or sys_platform == 'darwin'" }
 torch = { version = "^2.7.0" }
-<<<<<<< HEAD
-=======
-qibolab = { git = "https://github.com/qiboteam/qibolab", extras = ["emulator"] }
 qibotn = {git = "https://github.com/qiboteam/qibotn", python = "^3.11", platform = "linux || darwin" }
 quimb = {version="^1.11.2", python = "^3.11", platform = "linux || darwin"}
 cotengra = {version="^0.7.5", python = "^3.11", platform = "linux || darwin"}
 kahypar = {version="^1.3.5", python = "^3.11", platform = "linux || darwin"}
->>>>>>> c544fbbb
 
 [tool.poetry.group.cuda11]
 optional = true
