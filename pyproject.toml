--- conflicted
+++ resolved
@@ -14,22 +14,14 @@
 packages = [{ include = "qiboml", from = "src" }]
 
 [tool.poetry.dependencies]
-<<<<<<< HEAD
 python = ">=3.10,<3.14"
-=======
-python = ">=3.10,<3.13"
->>>>>>> 5385334e
 numpy = "^2.0.0"
 keras = { version = "^3.0.0", optional = true }
 tensorflow = { version = "^2.16.1", markers = "sys_platform == 'linux' or sys_platform == 'darwin'", optional = true }
 # TODO: the marker is a temporary solution due to the lack of the tensorflow-io 0.32.0's wheels for Windows, this package is one of
 # the tensorflow requirements
 torch = { version = "^2.3.1", optional = true}
-<<<<<<< HEAD
 qibo = {git="https://github.com/qiboteam/qibo/", branch="qinfo_jit"}
-=======
-qibo = "^0.2.17"
->>>>>>> 5385334e
 jax = "^0.4.25"
 jaxlib = "^0.4.25"
 
