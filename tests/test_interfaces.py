--- conflicted
+++ resolved
@@ -354,11 +354,7 @@
     backprop_test(frontend, q_model, data, target)
 
 
-<<<<<<< HEAD
-@pytest.mark.parametrize("layer,seed", zip(DECODING_LAYERS, [1, 53, 1, 26]))
-=======
 @pytest.mark.parametrize("layer,seed", zip(DECODING_LAYERS, [1, 1, 1, 26]))
->>>>>>> c3438a3c
 def test_decoding(backend, frontend, layer, seed):
 
     if layer is dec.State:
