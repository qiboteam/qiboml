--- conflicted
+++ resolved
@@ -460,7 +460,6 @@
     assert loss_untrained > loss_trained
 
 
-<<<<<<< HEAD
 def test_vqe(backend, frontend):
     seed = 42
     set_device(frontend)
@@ -494,7 +493,8 @@
     grad = train_model(frontend, q_model, none, none)
     cost = q_model()
     backend.assert_allclose(float(cost), -2.0, atol=2e-2)
-=======
+
+
 def test_noise(backend, frontend):
     set_device(frontend)
     backend.set_seed(42)
@@ -590,5 +590,4 @@
     _, loss_untrained = eval_model(frontend, model, data, target)
     train_model(frontend, model, data, target, max_epochs=1)
     _, loss_trained = eval_model(frontend, model, data, target)
-    assert loss_untrained > loss_trained
->>>>>>> aeb80a61
+    assert loss_untrained > loss_trained