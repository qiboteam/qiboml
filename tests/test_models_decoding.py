import numpy as np
import pytest
import torch
<<<<<<< HEAD
from qibo import Circuit, gates, hamiltonians
from qibo.backends import NumpyBackend
=======
from qibo import Circuit, construct_backend, gates, hamiltonians
>>>>>>> de178e81
from qibo.models.encodings import comp_basis_encoder
from qibo.quantum_info import random_clifford
from qibo.symbols import X, Z
from qibo.transpiler import NativeGates, Passes, Sabre, Unroller

import qiboml.models.decoding as dec
from qiboml.interfaces.pytorch import QuantumModel

NPBACKEND = construct_backend("numpy")


def test_probabilities_layer(backend):
    nqubits = 5
    qubits = np.random.choice(range(nqubits), size=(4,), replace=False)
    layer = dec.Probabilities(nqubits, qubits=qubits, backend=backend)
<<<<<<< HEAD
    circuit = random_clifford(nqubits, backend=NumpyBackend())
=======
    c = random_clifford(nqubits, backend=NPBACKEND)
>>>>>>> de178e81
    backend.assert_allclose(
        layer(circuit).ravel(), backend.execute_circuit(circuit).probabilities(qubits)
    )


@pytest.mark.parametrize("density_matrix", [True, False])
def test_state_layer(backend, density_matrix):
    nqubits = 5
    layer = dec.State(nqubits, density_matrix=density_matrix, backend=backend)
<<<<<<< HEAD
    circuit = random_clifford(
        nqubits, density_matrix=density_matrix, backend=NumpyBackend()
    )
    real, im = layer(circuit)
=======
    c = random_clifford(nqubits, density_matrix=density_matrix, backend=NPBACKEND)
    real, im = layer(c)
>>>>>>> de178e81
    backend.assert_allclose(
        (real + 1j * im).ravel(), backend.execute_circuit(circuit).state().ravel()
    )


@pytest.mark.parametrize("nshots", [None, 10000])
@pytest.mark.parametrize(
    "observable",
    [None, hamiltonians.TFIM],
)
def test_expectation_layer(backend, nshots, observable):
    backend.set_seed(42)
    nqubits = 5

    circuit = comp_basis_encoder("1" * 5)

    if observable is not None:
        observable = observable(nqubits, 0.1, False, backend)
    layer = dec.Expectation(
        nqubits,
        observable=observable,
        nshots=nshots,
        backend=backend,
    )
    layer_expv = layer(circuit)
    if observable is None:
        observable = hamiltonians.Z(nqubits, dense=False, backend=backend)
    expv = (
        observable.expectation(backend.execute_circuit(circuit).state())
        if nshots is None
        else observable.expectation_from_circuit(circuit, nshots=nshots)
    )
    atol = 1e-8 if nshots is None else 1e-2

    layer_expv = layer_expv[0, 0]

    backend.assert_allclose(layer_expv, expv, atol=atol)


def test_decoding_with_transpiler(backend):
<<<<<<< HEAD
    rng = backend.default_rng(42)
    backend.set_seed(42)
    circuit = random_clifford(3, seed=rng, backend=backend)
=======
    seed = 42
    backend.set_seed(seed)
    c = random_clifford(3, seed=seed, backend=NPBACKEND)
>>>>>>> de178e81
    transpiler = Passes(
        connectivity=[[0, 1], [0, 2]], passes=[Unroller(NativeGates.default(), Sabre())]
    )
    layer = dec.Probabilities(3, transpiler=transpiler, backend=backend)
<<<<<<< HEAD
    value = backend.execute_circuit(circuit).probabilities()
    target = layer(circuit).ravel()
    backend.assert_allclose(value, target)
=======
    backend.assert_allclose(
        backend.execute_circuit(c).probabilities(), layer(c).ravel(), atol=1e-8
    )
>>>>>>> de178e81


def test_decoding_wire_names(backend):
    circuit = Circuit(3)
    wire_names = ["a", "b", "c"]
    layer = dec.Probabilities(3, wire_names=wire_names, backend=backend)
    layer(circuit)
    assert circuit.wire_names == wire_names
    assert list(layer.wire_names) == wire_names
    assert layer.circuit.wire_names == wire_names


def test_vqls_solver_basic(backend):
    """Test the VariationalQuantumLinearSolver on a 1-qubit system."""
    nqubits = 1

    A = backend.cast([[1.0, 0.2], [0.2, 1.0]], dtype=backend.complex128)
    target_state = backend.cast([1.0, 0.0], dtype=backend.complex128)
    circuit = Circuit(nqubits)

    solver = dec.VariationalQuantumLinearSolver(
        nqubits=nqubits,
        target_state=target_state,
        a_matrix=A,
        backend=backend,
    )

    cost = solver(circuit)
    assert 0.0 <= cost <= 1.0
    assert solver.output_shape == (1, 1)
    assert solver.analytic
    if backend.platform == "pytorch":

        weights = torch.nn.ParameterList(
            [torch.nn.Parameter(torch.tensor(0.0, dtype=torch.float64))]
        )

        def variational_block(weights):
            circuit = Circuit(nqubits)
            circuit.add(gates.H(0))
            circuit.add(gates.RY(0, weights[0]))
            return circuit

        vqc = variational_block(weights)

        model = QuantumModel(
            decoding=solver,
            circuit_structure=vqc,
        )

        optimizer = torch.optim.Adam(model.parameters(), lr=0.05)
        initial_cost = float(model())

        for _ in range(100):
            optimizer.zero_grad()
            loss = model()
            loss.backward()
            optimizer.step()

        final_cost = float(model())
        assert final_cost < initial_cost<|MERGE_RESOLUTION|>--- conflicted
+++ resolved
@@ -1,12 +1,8 @@
 import numpy as np
 import pytest
 import torch
-<<<<<<< HEAD
-from qibo import Circuit, gates, hamiltonians
+from qibo import Circuit, construct_backend, gates, hamiltonians
 from qibo.backends import NumpyBackend
-=======
-from qibo import Circuit, construct_backend, gates, hamiltonians
->>>>>>> de178e81
 from qibo.models.encodings import comp_basis_encoder
 from qibo.quantum_info import random_clifford
 from qibo.symbols import X, Z
@@ -22,11 +18,7 @@
     nqubits = 5
     qubits = np.random.choice(range(nqubits), size=(4,), replace=False)
     layer = dec.Probabilities(nqubits, qubits=qubits, backend=backend)
-<<<<<<< HEAD
     circuit = random_clifford(nqubits, backend=NumpyBackend())
-=======
-    c = random_clifford(nqubits, backend=NPBACKEND)
->>>>>>> de178e81
     backend.assert_allclose(
         layer(circuit).ravel(), backend.execute_circuit(circuit).probabilities(qubits)
     )
@@ -36,15 +28,10 @@
 def test_state_layer(backend, density_matrix):
     nqubits = 5
     layer = dec.State(nqubits, density_matrix=density_matrix, backend=backend)
-<<<<<<< HEAD
     circuit = random_clifford(
         nqubits, density_matrix=density_matrix, backend=NumpyBackend()
     )
     real, im = layer(circuit)
-=======
-    c = random_clifford(nqubits, density_matrix=density_matrix, backend=NPBACKEND)
-    real, im = layer(c)
->>>>>>> de178e81
     backend.assert_allclose(
         (real + 1j * im).ravel(), backend.execute_circuit(circuit).state().ravel()
     )
@@ -85,28 +72,16 @@
 
 
 def test_decoding_with_transpiler(backend):
-<<<<<<< HEAD
-    rng = backend.default_rng(42)
-    backend.set_seed(42)
-    circuit = random_clifford(3, seed=rng, backend=backend)
-=======
     seed = 42
     backend.set_seed(seed)
-    c = random_clifford(3, seed=seed, backend=NPBACKEND)
->>>>>>> de178e81
+    circuit = random_clifford(3, seed=seed, backend=NPBACKEND)
     transpiler = Passes(
         connectivity=[[0, 1], [0, 2]], passes=[Unroller(NativeGates.default(), Sabre())]
     )
     layer = dec.Probabilities(3, transpiler=transpiler, backend=backend)
-<<<<<<< HEAD
     value = backend.execute_circuit(circuit).probabilities()
     target = layer(circuit).ravel()
     backend.assert_allclose(value, target)
-=======
-    backend.assert_allclose(
-        backend.execute_circuit(c).probabilities(), layer(c).ravel(), atol=1e-8
-    )
->>>>>>> de178e81
 
 
 def test_decoding_wire_names(backend):
