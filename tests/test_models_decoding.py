--- conflicted
+++ resolved
@@ -59,15 +59,7 @@
     layer_expv = layer(circuit)
     if observable is None:
         observable = hamiltonians.Z(nqubits, dense=False, backend=backend)
-<<<<<<< HEAD
-    expv = (
-        observable.expectation(backend.execute_circuit(circuit).state())
-        if nshots is None
-        else observable.expectation_from_circuit(circuit, nshots=nshots)
-    )
-=======
-    expv = observable.expectation(c, nshots=nshots)
->>>>>>> c544fbbb
+    expv = observable.expectation(circuit, nshots=nshots)
     atol = 1e-8 if nshots is None else 1e-2
 
     layer_expv = layer_expv[0, 0]
