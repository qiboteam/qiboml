--- conflicted
+++ resolved
@@ -67,11 +67,7 @@
         raise_error(RuntimeError, f"Unknown frontend {frontend}.")
 
 
-<<<<<<< HEAD
-def build_sequential_model(frontend, layers, input_dim):
-=======
 def build_sequential_model(frontend, layers, binary=False):
->>>>>>> 807c89b8
     if frontend.__name__ == "qiboml.models.pytorch":
         activation = frontend.torch.nn.Threshold(1, 0)
         layers = layers[:1] + [activation] + layers[1:] if binary else layers
@@ -224,39 +220,6 @@
     _, loss_trained = eval_model(frontend, model, data, target)
     # Controllo che la nuova loss sia più piccola, ovvero che ho allenato
     assert loss_untrained > loss_trained
-<<<<<<< HEAD
-    # assert grad < 1e-3
-
-
-@pytest.mark.parametrize("layer", ENCODING_LAYERS)
-def test_draw(backend, frontend, layer):
-    nqubits = 7
-    dim = 5
-    training_layer = ans.ReuploadingCircuit(
-        nqubits,
-        random_subset(nqubits, dim),
-    )
-    decoding_layer = dec.Probabilities(
-        nqubits, random_subset(nqubits, dim), backend=backend
-    )
-    encoding_layer = layer(nqubits, random_subset(nqubits, dim))
-
-    q_model = frontend.QuantumModel(
-        encoding_layer, training_layer, decoding_layer, differentiation="Jax"
-    )
-
-    q_model.draw()
-
-
-@pytest.mark.parametrize("layer", ENCODING_LAYERS)
-def test_encoding(backend, frontend, layer):
-    # if frontend.__name__ == "qiboml.models.keras":
-    #    pytest.skip("keras interface not ready.")
-    # if backend.name != "pytorch":
-    #    pytest.skip("Non pytorch differentiatio is not working yet.")
-    nqubits = 7
-    dim = 5
-=======
     assert grad < 1e-2
 
 
@@ -271,29 +234,15 @@
 
     nqubits = 2
     dim = 2
->>>>>>> 807c89b8
     training_layer = ans.ReuploadingCircuit(
         nqubits,
         random_subset(nqubits, dim),
     )
-    # Ti restituisce le probabilità per ogni stato possibile
     decoding_layer = dec.Probabilities(
         nqubits, random_subset(nqubits, dim), backend=backend
     )
-    # il metodo layer è: PhaseEncoding, BinaryEncoding (a seconda del test)
-    # Questa è solo una istanza dell'encoding. Se voglio usarlo devo fare:
-    # encoding_layer(x)
     encoding_layer = layer(nqubits, random_subset(nqubits, dim))
-<<<<<<< HEAD
-    # Ogni frontend costruisce il suo QuantumModel
-    # Questo è solo una istanza
-    q_model = frontend.QuantumModel(
-        encoding_layer, training_layer, decoding_layer, differentiation="Jax"
-    )
-
-=======
     q_model = frontend.QuantumModel(encoding_layer, training_layer, decoding_layer)
->>>>>>> 807c89b8
     binary = True if encoding_layer.__class__.__name__ == "BinaryEncoding" else False
 
     # Vengono generati dei dati: tensore uniforme con la shape (100, dim)
@@ -321,11 +270,7 @@
             q_model,
             build_linear_layer(frontend, 2**nqubits, 1),
         ],
-<<<<<<< HEAD
-        input_size,
-=======
         binary=binary,
->>>>>>> 807c89b8
     )
 
     target = prepare_targets(frontend, model, data)
