--- conflicted
+++ resolved
@@ -4,12 +4,8 @@
 import numpy as np
 import pytest
 import torch
-<<<<<<< HEAD
 import tensorflow as tf
 from qibo import construct_backend, hamiltonians
-=======
-from qibo import hamiltonians
->>>>>>> 69b8f129
 from qibo.config import raise_error
 from qibo.symbols import Z
 
@@ -66,13 +62,8 @@
 def build_linear_layer(frontend, input_dim, output_dim):
     if frontend.__name__ == "qiboml.interfaces.pytorch":
         return frontend.torch.nn.Linear(input_dim, output_dim)
-<<<<<<< HEAD
     elif frontend.__name__ == "qiboml.models.keras":
         return frontend.keras.layers.Dense(units=output_dim)
-=======
-    elif frontend.__name__ == "qiboml.interfaces.keras":
-        return frontend.keras.layers.Dense(output_dim)
->>>>>>> 69b8f129
     else:
         raise_error(RuntimeError, f"Unknown frontend {frontend}.")
 
@@ -82,16 +73,11 @@
         activation = frontend.torch.nn.Threshold(1, 0)
         layers = layers[:1] + [activation] + layers[1:] if binary else layers
         return frontend.torch.nn.Sequential(*layers)
-<<<<<<< HEAD
     elif frontend.__name__ == "qiboml.models.keras":
         input_dim = 32
         model = frontend.keras.Sequential(layers)
         model.build((None, input_dim))
         return model
-=======
-    elif frontend.__name__ == "qiboml.interfaces.keras":
-        return frontend.keras.Sequential(layers)
->>>>>>> 69b8f129
     else:
         raise_error(RuntimeError, f"Unknown frontend {frontend}.")
 
@@ -99,17 +85,12 @@
 def random_tensor(frontend, shape, binary=False):
     if frontend.__name__ == "qiboml.interfaces.pytorch":
         tensor = frontend.torch.randint(0, 2, shape) if binary else torch.randn(shape)
-<<<<<<< HEAD
     elif frontend.__name__ == "qiboml.models.keras":
         tensor = (
             tf.random.uniform(shape, minval=0, maxval=2, dtype=tf.int32)
             if binary
             else tf.random.normal(shape)
         )
-=======
-    elif frontend.__name__ == "qiboml.interfaces.keras":
-        tensor = frontend.tf.random.uniform(shape)
->>>>>>> 69b8f129
     else:
         raise_error(RuntimeError, f"Unknown frontend {frontend}.")
     return tensor
@@ -143,12 +124,7 @@
 
         return avg_grad / len(data)
 
-<<<<<<< HEAD
-    elif frontend.__name__ == "qiboml.models.keras":
-=======
-    elif frontend.__name__ == "qiboml.interfaces.keras":
-
->>>>>>> 69b8f129
+    elif frontend.__name__ == "qiboml.models.keras":
         optimizer = frontend.keras.optimizers.Adam()
         loss_f = frontend.keras.losses.MeanSquaredError()
         model.compile(loss=loss_f, optimizer=optimizer)
@@ -197,15 +173,10 @@
         new_params = {}
         for k, v in model.state_dict().items():
             new_params.update({k: v + frontend.torch.randn(v.shape) / 2})
-<<<<<<< HEAD
     elif frontend.__name__ == "qiboml.models.keras":
         new_params = []
         for i in range(len(model.get_weights())):
             new_params += [frontend.tf.random.uniform(model.get_weights()[i].shape)]
-=======
-    elif frontend.__name__ == "qiboml.interfaces.keras":
-        new_params = [frontend.tf.random.uniform(model.get_weights()[0].shape)]
->>>>>>> 69b8f129
     return new_params
 
 
@@ -256,17 +227,10 @@
 
 @pytest.mark.parametrize("layer,seed", zip(ENCODING_LAYERS, [1, 4]))
 def test_encoding(backend, frontend, layer, seed):
-<<<<<<< HEAD
     # if frontend.__name__ == "qiboml.models.keras":
     #    pytest.skip("keras interface not ready.")
     # if backend.name not in ("pytorch", "jax"):
     #    pytest.skip("Non pytorch/jax differentiation is not working yet.")
-=======
-    if frontend.__name__ == "qiboml.interfaces.keras":
-        pytest.skip("keras interface not ready.")
-    if backend.name not in ("pytorch", "jax"):
-        pytest.skip("Non pytorch/jax differentiation is not working yet.")
->>>>>>> 69b8f129
 
     set_seed(frontend, seed)
 
@@ -319,13 +283,8 @@
 @pytest.mark.parametrize("layer,seed", zip(DECODING_LAYERS, [1, 2, 1, 1]))
 @pytest.mark.parametrize("analytic", [True, False])
 def test_decoding(backend, frontend, layer, seed, analytic):
-<<<<<<< HEAD
     # if frontend.__name__ == "qiboml.models.keras":
     #    pytest.skip("keras interface not ready.")
-=======
-    if frontend.__name__ == "qiboml.interfaces.keras":
-        pytest.skip("keras interface not ready.")
->>>>>>> 69b8f129
     if backend.name not in ("pytorch", "jax"):
         pytest.skip("Non pytorch/jax differentiation is not working yet.")
     if analytic and not layer is dec.Expectation:
