import copy
import random
import sys

import numpy as np
import pytest
from qibo import Circuit, gates, hamiltonians
from qibo.backends import NumpyBackend

from qiboml.backends import PyTorchBackend, TensorflowBackend
from qiboml.models.ansatze import hardware_efficient
from qiboml.models.decoding import Expectation
from qiboml.models.encoding import PhaseEncoding
<<<<<<< HEAD
from qiboml.operations.differentiation import PSR, Adjoint
from qiboml.operations.differentiation_jax import Jax
=======
from qiboml.operations.differentiation import PSR, Adjoint, Jax, QuimbJax
>>>>>>> c544fbbb

# TODO: use the classical conftest mechanism or customize mechanism for this test
EXECUTION_BACKENDS = [
    NumpyBackend(),
]
DIFF_RULES = [Jax, PSR, Adjoint]
try:
    QuimbJax()
    DIFF_RULES += [QuimbJax]
except:
    pass


def set_seed(frontend, seed):
    random.seed(seed)
    np.random.seed(seed)
    if frontend.__name__ == "qiboml.interfaces.pytorch":
        frontend.torch.set_default_dtype(frontend.torch.float64)
        frontend.torch.manual_seed(seed)
    elif frontend.__name__ == "qiboml.interfaces.keras":
        frontend.keras.backend.set_floatx("float64")
        frontend.tf.keras.backend.set_floatx("float64")
        frontend.keras.utils.set_random_seed(seed)
        frontend.tf.config.experimental.enable_op_determinism()


def construct_x(frontend, wrt_inputs=False):
    if frontend.__name__ == "qiboml.interfaces.pytorch":
        x = frontend.torch.tensor([0.5, 0.8], requires_grad=wrt_inputs)
        return x
    elif frontend.__name__ == "qiboml.interfaces.keras":
        if frontend.keras.backend.backend() == "tensorflow":
            x = (
                frontend.tf.Variable([0.5, 0.8])
                if wrt_inputs
                else frontend.tf.constant([0.5, 0.8])
            )
            return x
        elif frontend.keras.backend.backend() == "pytorch":
            raise NotImplementedError
        else:
            raise NotImplementedError


def compute_gradient(frontend, model, x, wrt_inputs=False):
    if frontend.__name__ == "qiboml.interfaces.keras":
        if frontend.keras.backend.backend() == "tensorflow":
            with frontend.tf.GradientTape(persistent=True) as tape:
                xx = 2.0 * x if wrt_inputs else x
                if wrt_inputs:
                    tape.watch(xx)
                model.circuit_parameters = frontend.tf.Variable(
                    model.circuit_parameters
                )
                expval = model(xx)
            grad_wrt_input = tape.gradient(expval, x)
            grad_wrt_params = tape.gradient(expval, model.circuit_parameters)
            return grad_wrt_input, grad_wrt_params
        elif frontend.keras.backend.backend() == "pytorch":
            raise NotImplementedError
        else:
            raise NotImplementedError

    elif frontend.__name__ == "qiboml.interfaces.pytorch":
        xx = 2.0 * x if wrt_inputs else x
        expval = model(xx)
        expval.backward()
        grad_wrt_input = np.array(x.grad)
        grad_wrt_params = np.array(list(model.parameters())[-1].grad)
        return grad_wrt_input, grad_wrt_params


def gradient_test_setup(
    circuit,
    x,
    nqubits,
    nshots,
    frontend,
    backend,
    diff_rule,
    wrt_inputs,
    initial_params,
):
    decoding_layer = Expectation(
        nqubits=nqubits,
        backend=backend,
        nshots=nshots,
    )

    q_model = frontend.QuantumModel(
        circuit_structure=circuit,
        decoding=decoding_layer,
        differentiation=diff_rule,
        parameters_initialization=initial_params,
    )

    grad_wrt_input, grad_wrt_params = compute_gradient(
        frontend, q_model, x, wrt_inputs=wrt_inputs
    )
    return np.array(grad_wrt_input), np.array(grad_wrt_params)


@pytest.mark.parametrize("nshots", [None, 12000000])
@pytest.mark.parametrize("backend", EXECUTION_BACKENDS)
@pytest.mark.parametrize("diff_rule", DIFF_RULES)
@pytest.mark.parametrize("wrt_inputs", [True, False])
def test_expval_custom_grad(
    frontend,
    backend,
    nshots,
    diff_rule,
    wrt_inputs,
):

    if (
        diff_rule is not None
        and diff_rule.__name__ in ("Jax", "QuimbJax")
        and nshots is not None
    ):
        pytest.skip("Jax differentiation does not work with shots.")
    if (
        diff_rule.__name__ == "QuimbJax"
        and sys.version_info.major == 3
        and sys.version_info.minor < 11
    ):
        pytest.skip("Qibotn works with python 3.11+.")

    native_backend = (
        PyTorchBackend()
        if frontend.__name__ == "qiboml.interfaces.pytorch"
        else TensorflowBackend()
    )
    seed = 42
    set_seed(frontend, seed)
    backend.set_seed(seed)
    native_backend.set_seed(seed)

    x = construct_x(frontend, wrt_inputs=wrt_inputs)
    x_native = construct_x(frontend, wrt_inputs=wrt_inputs)

    nqubits = 2

    encoding_layer = PhaseEncoding(nqubits=nqubits)
    training_layer_1 = hardware_efficient(nqubits=nqubits, nlayers=1)
    params = np.arange(len(training_layer_1.get_parameters())) * np.pi / 8
    training_layer_1.set_parameters(params)
    training_layer_2 = training_layer_1.copy(deep=True)

    engine = (
        frontend.torch
        if frontend.__name__ == "qiboml.interfaces.pytorch"
        else frontend.keras.ops
    )

    def equivariant_circuit(th, phi, lam):
        circuit = Circuit(nqubits)
        delta = 2 * engine.cos(phi) + lam**2
        gamma = lam * engine.exp(th / 2)
        circuit.add([gates.RZ(i, theta=th) for i in range(nqubits)])
        circuit.add([gates.RX(i, theta=lam) for i in range(nqubits)])
        circuit.add([gates.RY(i, theta=phi) for i in range(nqubits)])
        circuit.add(gates.RZ(0, theta=delta))
        circuit.add(gates.RX(1, theta=gamma))
        return circuit

    circuit_structure = [
        encoding_layer,
        training_layer_1,
        encoding_layer,
        training_layer_2,
        equivariant_circuit,
    ]

<<<<<<< HEAD
    decoding_layer = Expectation(
        nqubits=nqubits,
        backend=backend,
        observable=obs,
        nshots=nshots,
    )

    nparams = len(training_layer.get_parameters())
    initial_params = np.linspace(0.0, 2 * np.pi, nparams)
    training_layer.set_parameters(backend.cast(initial_params, dtype=backend.float64))

    q_model = frontend.QuantumModel(
        circuit_structure=circuit_structure,
        decoding=decoding_layer,
        differentiation=diff_rule,
=======
    nparams = 11
    initial_params = np.pi * np.random.randn(nparams)
    initial_params = (
        frontend.torch.as_tensor(initial_params, dtype=frontend.torch.float64)
        if frontend.__name__ == "qiboml.interfaces.pytorch"
        else frontend.keras.ops.cast(initial_params, dtype="float64")
>>>>>>> c544fbbb
    )

    circuit_structure_native = [copy.deepcopy(c) for c in circuit_structure]

    custom_gradients = gradient_test_setup(
        circuit_structure,
        x,
        nqubits,
        nshots,
        frontend,
        backend,
        diff_rule,
        wrt_inputs,
        initial_params=initial_params,
    )
    native_gradients = gradient_test_setup(
        circuit_structure_native,
        x_native,
        nqubits,
        None,
        frontend,
        native_backend,
        None,
        wrt_inputs,
        initial_params=initial_params,
    )
    tol = 1e-3 if nshots is None else 1e-1
    if wrt_inputs:
        backend.assert_allclose(custom_gradients[0], native_gradients[0], atol=tol)
    else:
        assert custom_gradients[0].item() is None and native_gradients[0].item() is None
    backend.assert_allclose(custom_gradients[1], native_gradients[1], atol=tol)<|MERGE_RESOLUTION|>--- conflicted
+++ resolved
@@ -11,12 +11,7 @@
 from qiboml.models.ansatze import hardware_efficient
 from qiboml.models.decoding import Expectation
 from qiboml.models.encoding import PhaseEncoding
-<<<<<<< HEAD
-from qiboml.operations.differentiation import PSR, Adjoint
-from qiboml.operations.differentiation_jax import Jax
-=======
 from qiboml.operations.differentiation import PSR, Adjoint, Jax, QuimbJax
->>>>>>> c544fbbb
 
 # TODO: use the classical conftest mechanism or customize mechanism for this test
 EXECUTION_BACKENDS = [
@@ -190,30 +185,12 @@
         equivariant_circuit,
     ]
 
-<<<<<<< HEAD
-    decoding_layer = Expectation(
-        nqubits=nqubits,
-        backend=backend,
-        observable=obs,
-        nshots=nshots,
-    )
-
-    nparams = len(training_layer.get_parameters())
-    initial_params = np.linspace(0.0, 2 * np.pi, nparams)
-    training_layer.set_parameters(backend.cast(initial_params, dtype=backend.float64))
-
-    q_model = frontend.QuantumModel(
-        circuit_structure=circuit_structure,
-        decoding=decoding_layer,
-        differentiation=diff_rule,
-=======
     nparams = 11
     initial_params = np.pi * np.random.randn(nparams)
     initial_params = (
         frontend.torch.as_tensor(initial_params, dtype=frontend.torch.float64)
         if frontend.__name__ == "qiboml.interfaces.pytorch"
         else frontend.keras.ops.cast(initial_params, dtype="float64")
->>>>>>> c544fbbb
     )
 
     circuit_structure_native = [copy.deepcopy(c) for c in circuit_structure]
