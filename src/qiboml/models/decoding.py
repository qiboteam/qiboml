from contextlib import contextmanager
from dataclasses import dataclass
from typing import Any, Dict, Optional, Union

from qibo import Circuit, gates, transpiler
from qibo.backends import Backend, NumpyBackend, _check_backend
from qibo.config import log, raise_error
from qibo.hamiltonians import Hamiltonian, Z
from qibo.models.error_mitigation import error_sensitive_circuit
from qibo.noise import NoiseModel
from qibo.result import CircuitResult, MeasurementOutcomes, QuantumState
from qibo.transpiler import Passes
from qibo.quantum_info.metrics import infidelity

from qiboml import ndarray
from qiboml.models.utils import Mitigator


@dataclass
class QuantumDecoding:
    """
    Abstract decoder class.

    Args:
        nqubits (int): total number of qubits.
        qubits (tuple[int], optional): set of qubits it acts on, by default ``range(nqubits)``.
        wire_names (tuple[int] | tuple[str], optional): names to be given to the wires, this has to
            have ``len`` equal to ``nqubits``. Additionally, this is mostly useful when executing
            on hardware to select which qubits to make use of. Namely, if the chip has qubits named:
            ```
            ("a", "b", "c", "d")
            ```
            and we wish to deploy a two qubits circuit on the first and last qubits you have to build it as:
            ```
            decoding = QuantumDecoding(nqubits=2, wire_names=("a", "d"))
            ```
        nshots (int, optional): number of shots used for circuit execution and sampling.
        backend (Backend, optional): backend used for computation, by default the globally-set backend is used.
        transpiler (Passes, optional): transpiler to run before circuit execution, by default no transpilation
            is performed on the circuit (``transpiler=None``).
        noise_model (NoiseModel): a ``NoiseModel`` of Qibo, which is applied to the
            given circuit to perform noisy simulations. In case a `transpiler` is
            passed, the noise model is applied to the transpiled circuit.
            Default is ``None`` and no noise is added.
        density_matrix (bool): if ``True``, density matrix simulation is performed
            instead of state-vector simulation.
    """

    nqubits: int
    qubits: Optional[tuple[int]] = None
    wire_names: Optional[Union[tuple[int], Union[tuple[str]]]] = None
    nshots: Optional[int] = None
    backend: Optional[Backend] = None
    transpiler: Optional[Passes] = None
    noise_model: Optional[NoiseModel] = None
    density_matrix: Optional[bool] = False
    _circuit: Circuit = None

    def __post_init__(self):
        """Ancillary post initialization operations."""
        if self.qubits is None:
            self.qubits = tuple(range(self.nqubits))
        else:
            self.qubits = tuple(self.qubits)
        if self.wire_names is not None:
            # self.wire_names has to be a tuple to make the decoder hashable
            # and thus usable in Jax differentiation
            self.wire_names = tuple(self.wire_names)
        # I have to convert to list because qibo does not accept a tuple
        wire_names = list(self.wire_names) if self.wire_names is not None else None
        self._circuit = Circuit(
            self.nqubits, wire_names=wire_names, density_matrix=self.density_matrix
        )
        self.backend = _check_backend(self.backend)
        self._circuit.add(gates.M(*self.qubits))

    def __call__(
        self, x: Circuit
    ) -> Union[CircuitResult, QuantumState, MeasurementOutcomes]:
        """Combine the input circuir with the internal one and execute them with the internal backend.

        Args:
            x (Circuit): input circuit.

        Returns:
            (CircuitResult | QuantumState | MeasurementOutcomes): the execution ``qibo.result`` object.
        """
        # Standardize the density matrix attribute
        self._align_density_matrix(x)
        self._align_wire_names(x)

        if self.transpiler is not None:
            x, _ = self.transpiler(x)

        if self.noise_model is not None:
            executable_circuit = self.noise_model.apply(x + self._circuit)
        else:
            executable_circuit = x + self._circuit

        return self.backend.execute_circuit(executable_circuit, nshots=self.nshots)

    @property
    def circuit(
        self,
    ) -> Circuit:
        """A copy of the internal circuit.

        Returns:
            (Circuit): a copy of the internal circuit.
        """
        return self._circuit.copy()

    def set_backend(self, backend: Backend):
        """Set the internal backend.

        Args:
            backend (Backend): backend to be set.
        """
        self.backend = backend

    @property
    def output_shape(self):
        """The shape of the decoded outputs."""
        raise_error(NotImplementedError)

    @property
    def analytic(self) -> bool:
        """Whether the decoder is analytic, i.e. the gradient is ananlytically computable, or not
        (e.g. if sampling is involved).

        Returns:
            (bool): ``True`` if ``nshots`` is ``None``, ``False`` otherwise.
        """
        if self.nshots is None:
            return True
        return False

    def _align_density_matrix(self, x: Circuit):
        """Share the density matrix attribute with the input circuit."""
        # Forcing the density matrix simulation if a noise model is given
        if self.noise_model is not None:
            density_matrix = True
        else:
            density_matrix = self.density_matrix
        # Aligning the density_matrix attribute of all the circuits
        self._circuit.init_kwargs["density_matrix"] = density_matrix
        x.init_kwargs["density_matrix"] = density_matrix

    def _align_wire_names(self, x: Circuit):
        """Share the wire names with the input circuit."""
        wire_names = list(self.wire_names) if self.wire_names is not None else None
        x.wire_names = wire_names
        x.init_kwargs["wire_names"] = wire_names

    @contextmanager
    def _temporary_nshots(self, nshots):
        """Context manager to execute the decoder with a custom number of shots."""
        original = self.nshots
        self.nshots = nshots
        try:
            yield
        finally:
            self.nshots = original

    def __hash__(self) -> int:
        return hash((self.qubits, self.wire_names, self.nshots, self.backend))


class Probabilities(QuantumDecoding):
    """The probabilities decoder."""

    # TODO: collapse on ExpectationDecoding if not analytic

    def __call__(self, x: Circuit) -> ndarray:
        """Computes the final state probabilities.

        Args:
            x (Circuit): input circuit.

        Returns:
            (ndarray): the final probabilities.
        """
        return super().__call__(x).probabilities(self.qubits)

    @property
    def output_shape(self) -> tuple[int, int]:
        """Shape of the output probabilities.

        Returns:
            (tuple[int, int]): a ``(1, 2**nqubits)`` shape.
        """
        return (1, 2**self.nqubits)

    @property
    def analytic(self) -> bool:
        return True


@dataclass
class Expectation(QuantumDecoding):
    r"""The expectation value decoder.

    Args:
        observable (Hamiltonian | ndarray): the observable to calculate the expectation value of,
            by default :math:`Z_0 + Z_1 + ... + Z_n` is used.
        mitigation_config (dict): configuration of the real-time quantum error mitigation
            method in case it is desired.
            The real-time quantum error mitigation algorithm is proposed in https://arxiv.org/abs/2311.05680
            and consists in performing a real-time check of the reliability of a learned mitigation map.
            This is done by constructing a reference error-sensitive Clifford circuit,
            which preserves the size of the original, target one. When the decoder is called,
            the reliability of the mitigation map is checked by computing
            a simple metric :math:`D = |E_{\rm noisy} - E_{\rm mitigated}|`. If
            the metric is found exceeding an arbitrary threshold value :math:`\delta`,
            then a chosen data-driven error mitigation technique is executed to
            retrieve the mitigation map.
            To successfully check the reliability of the mitigation map or computing
            the map itself, it is recommended to use a number of shots which leads
            to a statistical noise (due to measurements) :math:`\varepsilon << \delta`.
            For this reason, the real-time error mitigation algorithm can be customized
            by passing also a `min_iterations` argument, which will define the minimum
            number of decoding calls which have to happen before the mitigation map
            check is performed.
            An example of real-time error mitigation configuration is:

            .. code-block:: python

                mitigation_config = {
                    "threshold": 2e-1,
                    "min_iterations": 500,
                    "method": "CDR",
                    "method_kwargs": {"n_training_samples": 100, "nshots": 10000},
                }

            The given example is performing real-time error mitigation with the
            request of computing the mitigation map via Clifford Data Regression
            whenever the reference expectation value differs from the mitigated
            one of :math:`\delta > 0.2`. This check is performed every 500 iterations and,
            in case it is required, the mitigation map is computed executing circuits
            with `nshots=10000`.
    """

    observable: Union[ndarray, Hamiltonian] = None
    mitigation_config: Optional[Dict[str, Any]] = None

    def __post_init__(self):
        """Ancillary post initialization operations."""
        if self.observable is None:
            self.observable = Z(self.nqubits, dense=True, backend=self.backend)

        # If mitigation is requested
        if self.mitigation_config is not None:
            # Construct the Mitigator object
            self.mitigator = Mitigator(
                mitigation_config=self.mitigation_config,
                backend=self.backend,
            )

        super().__post_init__()

    def __call__(self, x: Circuit) -> ndarray:
        """
        Execute the input circuit and calculate the expectation value of
        the internal observable on the final state.

        Args:
            x (Circuit): input Circuit.

        Returns:
            (ndarray): the calculated expectation value.
        """

        if self.mitigation_config is not None:
            # In this case it is required before the super.call
            self._align_density_matrix(x)
            self._align_wire_names(x)
            _real_time_mitigation_check(self, x)

        # run circuit
        if self.analytic:
            expval = self.observable.expectation(super().__call__(x).state())
        else:
            freqs = super().__call__(x).frequencies()
            expval = self.observable.expectation_from_samples(
                freqs, qubit_map=self.qubits
            )

        # apply mitigation if requested
        if self.mitigation_config is not None:
            expval = self.backend.cast(
                self.mitigator(expval),
                dtype=self.backend.np.float64,
            )

        return expval.reshape(1, 1)

    @property
    def output_shape(self) -> tuple[int, int]:
        """Shape of the output expectation value.

        Returns:
            (tuple[int, int]): a ``(1, 1)`` shape.
        """
        return (1, 1)

    def set_backend(self, backend: Backend):
        """Set the internal and observable's backends.

        Args:
            backend (Backend): backend to be set.
        """
        if isinstance(self.observable, Hamiltonian):
            matrix = self.backend.to_numpy(self.observable.matrix)
            super().set_backend(backend)
            self.observable = Hamiltonian(
                nqubits=self.nqubits,
                matrix=self.backend.cast(matrix),
                backend=self.backend,
            )
        else:
            super().set_backend(backend)
            self.observable.backend = backend

    def __hash__(self) -> int:
        return hash((self.qubits, self.nshots, self.backend, self.observable))


class State(QuantumDecoding):
    """The state decoder."""

    def __call__(self, x: Circuit) -> ndarray:
        """Compute the final state of the input circuit and separates it in its real and
        imaginary parts stacked on top of each other.

        Args:
            x (Circuit): input Circuit.

        Returns:
            (ndarray): the final state.
        """
        state = super().__call__(x).state()
        return self.backend.np.vstack(  # pylint: disable=no-member
            (
                self.backend.np.real(state),  # pylint: disable=no-member
                self.backend.np.imag(state),  # pylint: disable=no-member
            )
        ).reshape(self.output_shape)

    @property
    def output_shape(self) -> tuple[int, int, int]:
        """Shape of the output state.

        Returns:
            (tuple[int, int, int]): a ``(2, 1, 2**nqubits)`` shape.
        """
        return (2, 1, 2**self.nqubits)

    @property
    def analytic(self) -> bool:
        return True


class Samples(QuantumDecoding):
    """The samples decoder."""

    def __post_init__(self):
        super().__post_init__()

    def __call__(self, x: Circuit) -> ndarray:
        """Sample the final state of the circuit.

        Args:
            x (Circuit): input Circuit.

        Returns:
            (ndarray): the generated samples.
        """
        return self.backend.cast(super().__call__(x).samples(), self.backend.precision)

    @property
    def output_shape(self) -> tuple[int, int]:
        """Shape of the output samples.

        Returns:
            (tuple[int, int]): a ``(nshots, nqubits)`` shape.
        """
        return (self.nshots, len(self.qubits))

    @property
    def analytic(self) -> bool:  # pragma: no cover
        return False

    
@dataclass(kw_only=True)
class VariationalQuantumLinearSolver(QuantumDecoding):
    """Decoder for the Variational Quantum Linear Solver (VQLS). 
    
    Args:
        target_state (ndarray): Target solution vector :math:`\\ket{b}`.
        A (ndarray): The matrix ``A`` in the linear system :math:`A \\, \\ket{x} = \\ket{b}`.

    Reference:
        C. Bravo-Prieto, R. LaRose, M. Cerezo, Y. Subasi, L. Cincio, and P. J. Coles,
        *Variational quantum linear solver*,
        `Quantum 7, 1188 (2023) <https://doi.org/10.22331/q-2023-11-22-1188>`_.
    """
    target_state: ndarray 
    A: ndarray 

    def __post_init__(self):
        super().__post_init__()
        self.target_state = self.backend.cast(self.target_state, dtype=self.backend.np.complex128)
        self.A = self.backend.cast(self.A, dtype=self.backend.np.complex128)

        
    def __call__(self, circuit: Circuit):
        result = super().__call__(circuit)
        state = result.state() 
        final_state = self.A @ state
        normalized = final_state / self.backend.calculate_vector_norm(final_state)
        cost = infidelity(normalized, self.target_state, backend=self.backend)
        return self.backend.cast(self.backend.np.real(cost), dtype=self.backend.np.float64)
    
    @property
    def output_shape(self) -> tuple[int, int]:
        return (1, 1)

    @property
    def analytic(self) -> bool:
        return True






def _real_time_mitigation_check(decoder: Expectation, x: Circuit):
    """
    Helper function to execute the real time mitigation check
    and, if necessary, to compute the reference circuit expectation value.
    """
    # At first iteration, compute the reference value (exact)
    if decoder.mitigator._reference_value is None:
        decoder.mitigator.calculate_reference_expval(
            observable=decoder.observable,
            circuit=x,
        )
        # Trigger the mechanism at first iteration
        _check_or_recompute_map(decoder, x)

    if decoder.mitigator._iteration_counter == decoder.mitigator._min_iterations:
        log.info("Checking map since max iterations reached.")
        _check_or_recompute_map(decoder, x)
        decoder.mitigator._iteration_counter = 0
    else:
        decoder.mitigator._iteration_counter += 1


def _check_or_recompute_map(decoder: Expectation, x: Circuit):
    """Helper function to recompute the mitigation map."""
    # Compute the expectation value of the reference circuit
    with decoder._temporary_nshots(decoder.mitigator._nshots):
        freqs = (
            super(Expectation, decoder)
            .__call__(decoder.mitigator._reference_circuit)
            .frequencies()
        )
        reference_expval = decoder.observable.expectation_from_samples(
            freqs, qubit_map=decoder.qubits
        )
    # Check or update noise map
    decoder.mitigator.check_or_update_map(
        noisy_reference_value=reference_expval,
        circuit=x + decoder._circuit,
        observable=decoder.observable,
        noise_model=decoder.noise_model,
<<<<<<< HEAD
    )
=======
        nshots=decoder.nshots,
    )
>>>>>>> f5c4b5dd
<|MERGE_RESOLUTION|>--- conflicted
+++ resolved
@@ -474,9 +474,4 @@
         circuit=x + decoder._circuit,
         observable=decoder.observable,
         noise_model=decoder.noise_model,
-<<<<<<< HEAD
     )
-=======
-        nshots=decoder.nshots,
-    )
->>>>>>> f5c4b5dd
