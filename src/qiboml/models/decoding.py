from contextlib import contextmanager
from dataclasses import dataclass
from typing import Any, Dict, Optional, Union

from qibo import Circuit, gates, transpiler
from qibo.backends import Backend, NumpyBackend, _check_backend
from qibo.config import log, raise_error
from qibo.hamiltonians import Hamiltonian, Z
from qibo.models.error_mitigation import error_sensitive_circuit
from qibo.noise import NoiseModel
from qibo.result import CircuitResult, MeasurementOutcomes, QuantumState
from qibo.transpiler import Passes
from qibo.quantum_info.metrics import infidelity

from qiboml import ndarray
from qiboml.models.utils import Mitigator




@dataclass
class QuantumDecoding:
    """
    Abstract decoder class.

    Args:
        nqubits (int): total number of qubits.
        qubits (tuple[int], optional): set of qubits it acts on, by default ``range(nqubits)``.
        wire_names (tuple[int] | tuple[str], optional): names to be given to the wires, this has to
            have ``len`` equal to ``nqubits``. Additionally, this is mostly useful when executing
            on hardware to select which qubits to make use of. Namely, if the chip has qubits named:
            ```
            ("a", "b", "c", "d")
            ```
            and we wish to deploy a two qubits circuit on the first and last qubits you have to build it as:
            ```
            decoding = QuantumDecoding(nqubits=2, wire_names=("a", "d"))
            ```
        nshots (int, optional): number of shots used for circuit execution and sampling.
        backend (Backend, optional): backend used for computation, by default the globally-set backend is used.
        transpiler (Passes, optional): transpiler to run before circuit execution, by default no transpilation
            is performed on the circuit (``transpiler=None``).
        noise_model (NoiseModel): a ``NoiseModel`` of Qibo, which is applied to the
            given circuit to perform noisy simulations. In case a `transpiler` is
            passed, the noise model is applied to the transpiled circuit.
            Default is ``None`` and no noise is added.
        density_matrix (bool): if ``True``, density matrix simulation is performed
            instead of state-vector simulation.
    """

    nqubits: int
    qubits: Optional[tuple[int]] = None
    wire_names: Optional[Union[tuple[int], Union[tuple[str]]]] = None
    nshots: Optional[int] = None
    backend: Optional[Backend] = None
    transpiler: Optional[Passes] = None
    noise_model: Optional[NoiseModel] = None
    density_matrix: Optional[bool] = False
    _circuit: Circuit = None

    def __post_init__(self):
        """Ancillary post initialization operations."""
        if self.qubits is None:
            self.qubits = tuple(range(self.nqubits))
        else:
            self.qubits = tuple(self.qubits)
        if self.wire_names is not None:
            # self.wire_names has to be a tuple to make the decoder hashable
            # and thus usable in Jax differentiation
            self.wire_names = tuple(self.wire_names)
        # I have to convert to list because qibo does not accept a tuple
        wire_names = list(self.wire_names) if self.wire_names is not None else None
        self._circuit = Circuit(
            self.nqubits, wire_names=wire_names, density_matrix=self.density_matrix
        )
        self.backend = _check_backend(self.backend)
        self._circuit.add(gates.M(*self.qubits))

    def __call__(
        self, x: Circuit
    ) -> Union[CircuitResult, QuantumState, MeasurementOutcomes]:
        """Combine the input circuir with the internal one and execute them with the internal backend.

        Args:
            x (Circuit): input circuit.

        Returns:
            (CircuitResult | QuantumState | MeasurementOutcomes): the execution ``qibo.result`` object.
        """
        # Forcing the density matrix simulation if a noise model is given
        if self.noise_model is not None:
            density_matrix = True
        else:
            density_matrix = self.density_matrix
        # Aligning the density_matrix attribute of all the circuits
        self._circuit.init_kwargs["density_matrix"] = density_matrix
        x.init_kwargs["density_matrix"] = density_matrix

        wire_names = list(self.wire_names) if self.wire_names is not None else None
        x.wire_names = wire_names
        x.init_kwargs["wire_names"] = wire_names

        if self.transpiler is not None:
            x, _ = self.transpiler(x)

        if self.noise_model is not None:
            executable_circuit = self.noise_model.apply(x + self._circuit)
        else:
            executable_circuit = x + self._circuit

        return self.backend.execute_circuit(executable_circuit, nshots=self.nshots)

    @property
    def circuit(
        self,
    ) -> Circuit:
        """A copy of the internal circuit.

        Returns:
            (Circuit): a copy of the internal circuit.
        """
        return self._circuit.copy()

    def set_backend(self, backend: Backend):
        """Set the internal backend.

        Args:
            backend (Backend): backend to be set.
        """
        self.backend = backend

    @property
    def output_shape(self):
        """The shape of the decoded outputs."""
        raise_error(NotImplementedError)

    @property
    def analytic(self) -> bool:
        """Whether the decoder is analytic, i.e. the gradient is ananlytically computable, or not
        (e.g. if sampling is involved).

        Returns:
            (bool): ``True`` if ``nshots`` is ``None``, ``False`` otherwise.
        """
        if self.nshots is None:
            return True
        return False

    @contextmanager
    def _temporary_nshots(self, nshots):
        """Context manager to execute the decoder with a custom number of shots."""
        original = self.nshots
        self.nshots = nshots
        try:
            yield
        finally:
            self.nshots = original

    def __hash__(self) -> int:
        return hash((self.qubits, self.wire_names, self.nshots, self.backend))


class Probabilities(QuantumDecoding):
    """The probabilities decoder."""

    # TODO: collapse on ExpectationDecoding if not analytic

    def __call__(self, x: Circuit) -> ndarray:
        """Computes the final state probabilities.

        Args:
            x (Circuit): input circuit.

        Returns:
            (ndarray): the final probabilities.
        """
        return super().__call__(x).probabilities(self.qubits)

    @property
    def output_shape(self) -> tuple[int, int]:
        """Shape of the output probabilities.

        Returns:
            (tuple[int, int]): a ``(1, 2**nqubits)`` shape.
        """
        return (1, 2**self.nqubits)

    @property
    def analytic(self) -> bool:
        return True


@dataclass
class Expectation(QuantumDecoding):
    r"""The expectation value decoder.

    Args:
        observable (Hamiltonian | ndarray): the observable to calculate the expectation value of,
            by default :math:`Z_0 + Z_1 + ... + Z_n` is used.
        mitigation_config (dict): configuration of the real-time quantum error mitigation
            method in case it is desired.
            The real-time quantum error mitigation algorithm is proposed in https://arxiv.org/abs/2311.05680
            and consists in performing a real-time check of the reliability of a learned mitigation map.
            This is done by constructing a reference error-sensitive Clifford circuit,
            which preserves the size of the original, target one. When the decoder is called,
            the reliability of the mitigation map is checked by computing
            a simple metric :math:`D = |E_{\rm noisy} - E_{\rm mitigated}|`. If
            the metric is found exceeding an arbitrary threshold value :math:`\delta`,
            then a chosen data-driven error mitigation technique is executed to
            retrieve the mitigation map.
            To successfully check the reliability of the mitigation map or computing
            the map itself, it is recommended to use a number of shots which leads
            to a statistical noise (due to measurements) :math:`\varepsilon << \delta`.
            For this reason, the real-time error mitigation algorithm can be customized
            by passing also a `min_iterations` argument, which will define the minimum
            number of decoding calls which have to happen before the mitigation map
            check is performed.
            An example of real-time error mitigation configuration is:

            .. code-block:: python

                mitigation_config = {
                    "threshold": 2e-1,
                    "min_iterations": 500,
                    "method": "CDR",
                    "method_kwargs": {"n_training_samples": 100, "nshots": 10000},
                }

            The given example is performing real-time error mitigation with the
            request of computing the mitigation map via Clifford Data Regression
            whenever the reference expectation value differs from the mitigated
            one of :math:`\delta > 0.2`. This check is performed every 500 iterations and,
            in case it is required, the mitigation map is computed executing circuits
            with `nshots=10000`.
    """

    observable: Union[ndarray, Hamiltonian] = None
    mitigation_config: Optional[Dict[str, Any]] = None

    def __post_init__(self):
        """Ancillary post initialization operations."""
        if self.observable is None:
            self.observable = Z(self.nqubits, dense=True, backend=self.backend)

        # If mitigation is requested
        if self.mitigation_config is not None:
            # Construct the Mitigator object
            self.mitigator = Mitigator(
                mitigation_config=self.mitigation_config,
                backend=self.backend,
            )

        super().__post_init__()

    def __call__(self, x: Circuit) -> ndarray:
        """
        Execute the input circuit and calculate the expectation value of
        the internal observable on the final state.

        Args:
            x (Circuit): input Circuit.

        Returns:
            (ndarray): the calculated expectation value.
        """

        if self.mitigation_config is not None:
            _real_time_mitigation_check(self, x)

        # run circuit
        if self.analytic:
            expval = self.observable.expectation(super().__call__(x).state())
        else:
            freqs = super().__call__(x).frequencies()
            expval = self.observable.expectation_from_samples(
                freqs, qubit_map=self.qubits
            )

        # apply mitigation if requested
        if self.mitigation_config is not None:
            expval = self.backend.cast(
                self.mitigator(expval),
                dtype=self.backend.np.float64,
            )

        return expval.reshape(1, 1)

    @property
    def output_shape(self) -> tuple[int, int]:
        """Shape of the output expectation value.

        Returns:
            (tuple[int, int]): a ``(1, 1)`` shape.
        """
        return (1, 1)

    def set_backend(self, backend: Backend):
        """Set the internal and observable's backends.

        Args:
            backend (Backend): backend to be set.
        """
        if isinstance(self.observable, Hamiltonian):
            matrix = self.backend.to_numpy(self.observable.matrix)
            super().set_backend(backend)
            self.observable = Hamiltonian(
                nqubits=self.nqubits,
                matrix=self.backend.cast(matrix),
                backend=self.backend,
            )
        else:
            super().set_backend(backend)
            self.observable.backend = backend

    def __hash__(self) -> int:
        return hash((self.qubits, self.nshots, self.backend, self.observable))


class State(QuantumDecoding):
    """The state decoder."""

    def __call__(self, x: Circuit) -> ndarray:
        """Compute the final state of the input circuit and separates it in its real and
        imaginary parts stacked on top of each other.

        Args:
            x (Circuit): input Circuit.

        Returns:
            (ndarray): the final state.
        """
        state = super().__call__(x).state()
        return self.backend.np.vstack(  # pylint: disable=no-member
            (
                self.backend.np.real(state),  # pylint: disable=no-member
                self.backend.np.imag(state),  # pylint: disable=no-member
            )
        ).reshape(self.output_shape)

    @property
    def output_shape(self) -> tuple[int, int, int]:
        """Shape of the output state.

        Returns:
            (tuple[int, int, int]): a ``(2, 1, 2**nqubits)`` shape.
        """
        return (2, 1, 2**self.nqubits)

    @property
    def analytic(self) -> bool:
        return True


class Samples(QuantumDecoding):
    """The samples decoder."""

    def __post_init__(self):
        super().__post_init__()

    def __call__(self, x: Circuit) -> ndarray:
        """Sample the final state of the circuit.

        Args:
            x (Circuit): input Circuit.

        Returns:
            (ndarray): the generated samples.
        """
        return self.backend.cast(super().__call__(x).samples(), self.backend.precision)

    @property
    def output_shape(self) -> tuple[int, int]:
        """Shape of the output samples.

        Returns:
            (tuple[int, int]): a ``(nshots, nqubits)`` shape.
        """
        return (self.nshots, len(self.qubits))

    @property
    def analytic(self) -> bool:  # pragma: no cover
        return False
<<<<<<< HEAD
    
@dataclass(kw_only=True)
class VariationalQuantumLinearSolver(QuantumDecoding):
    """Decoder for the Variational Quantum Linear Solver (VQLS).
    Adapted from the following paper arXiv:1909.05820v4 by Carlos Bravo-Prieto et al. 

    Args:
        target_state (ndarray): Target solution vector :math:`\\ket{b}`.
        A (ndarray): The matrix ``A`` in the linear system :math:`A \\, \\ket{x} = \\ket{b}`.
    
    Ensure QiboML backend set to Pytorch. 
    """
    target_state: ndarray
    A: ndarray

    def __post_init__(self):
        super().__post_init__()
        self.target_state = self.backend.cast(self.target_state, dtype=self.backend.np.complex128)
        self.A = self.backend.cast(self.A, dtype=self.backend.np.complex128)

        
    def __call__(self, circuit: Circuit):
        result = super().__call__(circuit)
        state = result.state()

        if self.A is None or self.target_state is None:
            raise_error(ValueError, "Both ``A`` and ``target_state`` must be provided.")  
        
        final_state = self.A @ state
        normalized = final_state / self.backend.calculate_vector_norm(final_state)
        cost = infidelity(normalized, self.target_state, backend=self.backend)
        return self.backend.cast(self.backend.np.real(cost), dtype=self.backend.np.float64)
    
    @property
    def output_shape(self) -> tuple[int, int]:
        return (1, 1)

    @property
    def analytic(self) -> bool:
        return True


=======


def _real_time_mitigation_check(decoder: Expectation, x: Circuit):
    """
    Helper function to execute the real time mitigation check
    and, if necessary, to compute the reference circuit expectation value.
    """
    # At first iteration, compute the reference value (exact)
    if decoder.mitigator._reference_value is None:
        decoder.mitigator.calculate_reference_expval(
            observable=decoder.observable,
            circuit=x,
        )
        # Trigger the mechanism at first iteration
        _check_or_recompute_map(decoder, x)

    if decoder.mitigator._iteration_counter == decoder.mitigator._min_iterations:
        log.info("Checking map since max iterations reached.")
        _check_or_recompute_map(decoder, x)
        decoder.mitigator._iteration_counter = 0
    else:
        decoder.mitigator._iteration_counter += 1


def _check_or_recompute_map(decoder: Expectation, x: Circuit):
    """Helper function to recompute the mitigation map."""
    # Compute the expectation value of the reference circuit
    with decoder._temporary_nshots(decoder.mitigator._nshots):
        freqs = (
            super(Expectation, decoder)
            .__call__(decoder.mitigator._reference_circuit)
            .frequencies()
        )
        reference_expval = decoder.observable.expectation_from_samples(
            freqs, qubit_map=decoder.qubits
        )
    # Check or update noise map
    decoder.mitigator.check_or_update_map(
        noisy_reference_value=reference_expval,
        circuit=x + decoder._circuit,
        observable=decoder.observable,
        noise_model=decoder.noise_model,
        nshots=decoder.nshots,
    )
>>>>>>> b8378760
<|MERGE_RESOLUTION|>--- conflicted
+++ resolved
@@ -380,7 +380,7 @@
     @property
     def analytic(self) -> bool:  # pragma: no cover
         return False
-<<<<<<< HEAD
+
     
 @dataclass(kw_only=True)
 class VariationalQuantumLinearSolver(QuantumDecoding):
@@ -423,7 +423,8 @@
         return True
 
 
-=======
+
+
 
 
 def _real_time_mitigation_check(decoder: Expectation, x: Circuit):
@@ -468,4 +469,3 @@
         noise_model=decoder.noise_model,
         nshots=decoder.nshots,
     )
->>>>>>> b8378760
