from contextlib import contextmanager
from dataclasses import dataclass
from typing import Any, Dict, Optional, Union

from qibo import Circuit, gates, get_transpiler, transpiler
from qibo.backends import Backend, NumpyBackend, _check_backend
from qibo.config import log, raise_error
from qibo.hamiltonians import Hamiltonian, SymbolicHamiltonian, Z
from qibo.models.error_mitigation import error_sensitive_circuit
from qibo.noise import NoiseModel
from qibo.quantum_info.metrics import infidelity
from qibo.result import CircuitResult, MeasurementOutcomes, QuantumState
from qibo.transpiler import Passes

from qiboml import ndarray
from qiboml.models.calibrator import Calibrator
from qiboml.models.utils import Mitigator


@dataclass
class QuantumDecoding:
    """
    Abstract decoder class.

    Args:
        nqubits (int): total number of qubits.
        qubits (tuple[int], optional): set of qubits it acts on, by default ``range(nqubits)``.
        wire_names (tuple[int] | tuple[str], optional): names to be given to the wires, this has to
            have ``len`` equal to ``nqubits``. Additionally, this is mostly useful when executing
            on hardware to select which qubits to make use of. Namely, if the chip has qubits named:
            ```
            ("a", "b", "c", "d")
            ```
            and we wish to deploy a two qubits circuit on the first and last qubits you have to build it as:
            ```
            decoding = QuantumDecoding(nqubits=2, wire_names=("a", "d"))
            ```
        nshots (int, optional): number of shots used for circuit execution and sampling.
        backend (Backend, optional): backend used for computation, by default the globally-set backend is used.
        transpiler (Passes, optional): transpiler to run before circuit execution, by default no transpilation
            is performed on the circuit (``transpiler=None``).
        noise_model (NoiseModel): a ``NoiseModel`` of Qibo, which is applied to the
            given circuit to perform noisy simulations. In case a `transpiler` is
            passed, the noise model is applied to the transpiled circuit.
            Default is ``None`` and no noise is added.
        density_matrix (bool): if ``True``, density matrix simulation is performed
            instead of state-vector simulation.
    """

    nqubits: int
    qubits: Optional[tuple[int]] = None
    wire_names: Optional[Union[tuple[int], Union[tuple[str]]]] = None
    nshots: Optional[int] = None
    backend: Optional[Backend] = None
    transpiler: Optional[Passes] = None
    noise_model: Optional[NoiseModel] = None
    density_matrix: Optional[bool] = False
    _circuit: Circuit = None

    def __post_init__(self):
        """Ancillary post initialization operations."""
        if self.qubits is None:
            self.qubits = tuple(range(self.nqubits))
        else:
            self.qubits = tuple(self.qubits)
        if self.wire_names is not None:
            # self.wire_names has to be a tuple to make the decoder hashable
            # and thus usable in Jax differentiation
            self.wire_names = tuple(self.wire_names)
        # I have to convert to list because qibo does not accept a tuple
        wire_names = list(self.wire_names) if self.wire_names is not None else None
        self._circuit = Circuit(
            self.nqubits, wire_names=wire_names, density_matrix=self.density_matrix
        )
        self.backend = _check_backend(self.backend)
        self._circuit.add(gates.M(*self.qubits))

    def __call__(
        self, x: Circuit
    ) -> Union[CircuitResult, QuantumState, MeasurementOutcomes]:
        """Combine the input circuir with the internal one and execute them with the internal backend.

        Args:
            x (Circuit): input circuit.

        Returns:
            (CircuitResult | QuantumState | MeasurementOutcomes): the execution ``qibo.result`` object.
        """
        x = self.preprocessing(x)

        return self.backend.execute_circuit(x + self._circuit, nshots=self.nshots)

    def preprocessing(self, x: Circuit) -> Circuit:
        """Perform some preprocessing on the input circuit to run with the settings specified by the decoder. In detail, transpilation and noise application on the input circuit is performed."""
        self.align_circuits(x)
        x = self.transpile(x)
        x = self.apply_noise(x)
        return x

    def align_circuits(self, x: Circuit):
        """Align some attributes of the input circuit with the internal one, e.g. sets the density_matrix and wire_names."""
        # Standardize the density matrix attribute
        self._align_density_matrix(x)
        self._align_wire_names(x)

    def transpile(self, x: Circuit) -> Circuit:
        """Transpile a given circuit ``x`` using the instructions provided by the ``transpiler`` attribute."""
        if self.transpiler is not None:
            x, _ = self.transpiler(x)
        return x

    def apply_noise(self, x: Circuit) -> Circuit:
        """Apply the decoder ``noise_model`` to the target circuit."""
        if self.noise_model is not None:
            x = self.noise_model.apply(x)
        return x

    @property
    def circuit(
        self,
    ) -> Circuit:
        """A copy of the internal circuit.

        Returns:
            (Circuit): a copy of the internal circuit.
        """
        return self._circuit.copy()

    def set_backend(self, backend: Backend):
        """Set the internal backend.

        Args:
            backend (Backend): backend to be set.
        """
        self.backend = backend

    @property
    def output_shape(self):
        """The shape of the decoded outputs."""
        raise_error(NotImplementedError)

    @property
    def analytic(self) -> bool:
        """Whether the decoder is analytic, i.e. the gradient is ananlytically computable, or not
        (e.g. if sampling is involved).

        Returns:
            (bool): ``True`` if ``nshots`` is ``None``, ``False`` otherwise.
        """
        if self.nshots is None:
            return True
        return False

    def _align_density_matrix(self, x: Circuit):
        """Share the density matrix attribute with the input circuit."""
        # Forcing the density matrix simulation if a noise model is given
        if self.noise_model is not None:
            density_matrix = True
        else:
            density_matrix = self.density_matrix
        # Aligning the density_matrix attribute of all the circuits
        self._circuit.init_kwargs["density_matrix"] = density_matrix
        x.init_kwargs["density_matrix"] = density_matrix

    def _align_wire_names(self, x: Circuit):
        """Share the wire names with the input circuit."""
        wire_names = list(self.wire_names) if self.wire_names is not None else None
        x.wire_names = wire_names
        x.init_kwargs["wire_names"] = wire_names

    @contextmanager
    def _temporary_nshots(self, nshots):
        """Context manager to execute the decoder with a custom number of shots."""
        original = self.nshots
        self.nshots = nshots
        try:
            yield
        finally:
            self.nshots = original

    def __hash__(self) -> int:
        return hash((self.qubits, self.wire_names, self.nshots, self.backend))


class Probabilities(QuantumDecoding):
    """The probabilities decoder."""

    # TODO: collapse on ExpectationDecoding if not analytic

    def __call__(self, x: Circuit) -> ndarray:
        """Computes the final state probabilities.

        Args:
            x (Circuit): input circuit.

        Returns:
            (ndarray): the final probabilities.
        """
        return self.backend.np.reshape(
            super().__call__(x).probabilities(self.qubits), self.output_shape
        )

    @property
    def output_shape(self) -> tuple[int, int]:
        """Shape of the output probabilities.

        Returns:
            (tuple[int, int]): a ``(1, 2**nqubits)`` shape.
        """
        n = 2 ** len(self.qubits)
        return (1, n)

    @property
    def analytic(self) -> bool:
        return True


@dataclass
class Expectation(QuantumDecoding):
    r"""The expectation value decoder.

    Args:
        observable (Hamiltonian | ndarray): the observable to calculate the expectation value of,
            by default :math:`Z_0 + Z_1 + ... + Z_n` is used.
        mitigation_config (dict): configuration of the real-time quantum error mitigation
            method in case it is desired.
            The real-time quantum error mitigation algorithm is proposed in https://arxiv.org/abs/2311.05680
            and consists in performing a real-time check of the reliability of a learned mitigation map.
            This is done by constructing a reference error-sensitive Clifford circuit,
            which preserves the size of the original, target one. When the decoder is called,
            the reliability of the mitigation map is checked by computing
            a simple metric :math:`D = |E_{\rm noisy} - E_{\rm mitigated}|`. If
            the metric is found exceeding an arbitrary threshold value :math:`\delta`,
            then a chosen data-driven error mitigation technique is executed to
            retrieve the mitigation map.
            To successfully check the reliability of the mitigation map or computing
            the map itself, it is recommended to use a number of shots which leads
            to a statistical noise (due to measurements) :math:`\varepsilon << \delta`.
            For this reason, the real-time error mitigation algorithm can be customized
            by passing also a `min_iterations` argument, which will define the minimum
            number of decoding calls which have to happen before the mitigation map
            check is performed.
            An example of real-time error mitigation configuration is:

            .. code-block:: python

                mitigation_config = {
                    "threshold": 2e-1,
                    "min_iterations": 500,
                    "method": "CDR",
                    "method_kwargs": {"n_training_samples": 100, "nshots": 10000},
                }

            The given example is performing real-time error mitigation with the
            request of computing the mitigation map via Clifford Data Regression
            whenever the reference expectation value differs from the mitigated
            one of :math:`\delta > 0.2`. This check is performed every 500 iterations and,
            in case it is required, the mitigation map is computed executing circuits
            with `nshots=10000`.
    """

    observable: Union[ndarray, Hamiltonian] = None
    mitigation_config: Optional[Dict[str, Any]] = None
    calibrator: Optional[Calibrator] = None

    def __post_init__(self):
        """Ancillary post initialization operations."""
        super().__post_init__()
        if self.observable is None:
            self.observable = Z(len(self.qubits), dense=False, backend=self.backend)

        # If mitigation is requested
        if self.mitigation_config is not None:
            # Construct the Mitigator object
            self.mitigator = Mitigator(
                mitigation_config=self.mitigation_config,
                backend=self.backend,
            )

    def __call__(self, x: Circuit) -> ndarray:
        """
        Execute the input circuit and calculate the expectation value of
        the internal observable on the final state.

        Args:
            x (Circuit): input Circuit.

        Returns:
            (ndarray): the calculated expectation value.
        """

        if self.mitigation_config is not None:
            # In this case it is required before the super.call
            self.align_circuits(x)
            x = self.transpile(x)
            _real_time_mitigation_check(self, x)

        # run circuit
        if self.analytic:
            expval = self.observable.expectation(super().__call__(x).state())
        else:
            if isinstance(self.observable, SymbolicHamiltonian):
                x = self.preprocessing(x)
                expval = self.observable.expectation_from_circuit(
                    x,
                    nshots=self.nshots,
                )
            else:
                expval = self.observable.expectation_from_samples(
                    super().__call__(x).frequencies(),
                    qubit_map=self.qubits,
                )

        # apply mitigation if requested
        if self.mitigation_config is not None:
            expval = self.backend.cast(
                self.mitigator(expval),
                dtype=self.backend.np.float64,
            )

<<<<<<< HEAD
        if self.calibrator is not None:
            self.calibrator()

        return expval.reshape(1, 1)
=======
        return self.backend.np.reshape(expval, (1, 1))
>>>>>>> 7d8f0fd4

    @property
    def output_shape(self) -> tuple[int, int]:
        """Shape of the output expectation value.

        Returns:
            (tuple[int, int]): a ``(1, 1)`` shape.
        """
        return (1, 1)

    def set_backend(self, backend: Backend):
        """Set the internal and observable's backends.

        Args:
            backend (Backend): backend to be set.
        """
        if isinstance(self.observable, Hamiltonian):
            matrix = self.backend.to_numpy(self.observable.matrix)
            super().set_backend(backend)
            self.observable = Hamiltonian(
                nqubits=self.nqubits,
                matrix=self.backend.cast(matrix),
                backend=self.backend,
            )
        else:
            super().set_backend(backend)
            self.observable.backend = backend

    def __hash__(self) -> int:
        return hash((self.qubits, self.nshots, self.backend, self.observable))


class State(QuantumDecoding):
    """The state decoder."""

    def __call__(self, x: Circuit) -> ndarray:
        """Compute the final state of the input circuit and separates it in its real and
        imaginary parts stacked on top of each other.

        Args:
            x (Circuit): input Circuit.

        Returns:
            (ndarray): the final state.
        """
        state = super().__call__(x).state()
        return self.backend.np.vstack(  # pylint: disable=no-member
            (
                self.backend.np.real(state),  # pylint: disable=no-member
                self.backend.np.imag(state),  # pylint: disable=no-member
            )
        ).reshape(self.output_shape)

    @property
    def output_shape(self) -> tuple[int, int, int]:
        """Shape of the output state.

        Returns:
            (tuple[int, int, int]): a ``(2, 1, 2**nqubits)`` shape.
        """
        n = 2 ** len(self.qubits)
        if self.density_matrix:
            return (2, n, n)
        return (2, 1, n)

    @property
    def analytic(self) -> bool:
        return True


class Samples(QuantumDecoding):
    """The samples decoder."""

    def __post_init__(self):
        super().__post_init__()

    def __call__(self, x: Circuit) -> ndarray:
        """Sample the final state of the circuit.

        Args:
            x (Circuit): input Circuit.

        Returns:
            ndarray: Generated samples.
        """
        return self.backend.cast(super().__call__(x).samples(), self.backend.np.float64)

    @property
    def output_shape(self) -> tuple[int, int]:
        """Shape of the output samples.

        Returns:
            (tuple[int, int]): a ``(nshots, nqubits)`` shape.
        """
        return (self.nshots, len(self.qubits))

    @property
    def analytic(self) -> bool:  # pragma: no cover
        return False


@dataclass(kw_only=True)
class VariationalQuantumLinearSolver(QuantumDecoding):
    """Decoder for the Variational Quantum Linear Solver (VQLS).

    Args:
        target_state (ndarray): Target solution vector :math:`\\ket{b}`.
        A (ndarray): The matrix ``A`` in the linear system :math:`A \\, \\ket{x} = \\ket{b}`.

    Reference:
        C. Bravo-Prieto, R. LaRose, M. Cerezo, Y. Subasi, L. Cincio, and P. J. Coles,
        *Variational quantum linear solver*,
        `Quantum 7, 1188 (2023) <https://doi.org/10.22331/q-2023-11-22-1188>`_.
    """

    target_state: ndarray
    A: ndarray

    def __post_init__(self):
        super().__post_init__()
        self.target_state = self.backend.cast(
            self.target_state, dtype=self.backend.np.complex128
        )
        self.A = self.backend.cast(self.A, dtype=self.backend.np.complex128)

    def __call__(self, circuit: Circuit):
        result = super().__call__(circuit)
        state = result.state()
        final_state = self.A @ state
        normalized = final_state / self.backend.calculate_vector_norm(final_state)
        cost = infidelity(normalized, self.target_state, backend=self.backend)
        return self.backend.cast(
            self.backend.np.real(cost), dtype=self.backend.np.float64
        )

    @property
    def output_shape(self) -> tuple[int, int]:
        return (1, 1)

    @property
    def analytic(self) -> bool:
        return True


def _real_time_mitigation_check(decoder: Expectation, x: Circuit):
    """
    Helper function to execute the real time mitigation check
    and, if necessary, to compute the reference circuit expectation value.
    """
    # At first iteration, compute the reference value (exact)
    if decoder.mitigator._reference_value is None:
        decoder.mitigator.calculate_reference_expval(
            observable=decoder.observable,
            circuit=x,
        )
        # Trigger the mechanism at first iteration
        _check_or_recompute_map(decoder, x)

    if decoder.mitigator._iteration_counter == decoder.mitigator._min_iterations:
        log.info("Checking map since max iterations reached.")
        _check_or_recompute_map(decoder, x)
        decoder.mitigator._iteration_counter = 0
    else:
        decoder.mitigator._iteration_counter += 1


def _check_or_recompute_map(decoder: Expectation, x: Circuit):
    """Helper function to recompute the mitigation map."""
    # Compute the expectation value of the reference circuit
    with decoder._temporary_nshots(decoder.mitigator._nshots):
        freqs = (
            super(Expectation, decoder)
            .__call__(decoder.mitigator._reference_circuit)
            .frequencies()
        )
        reference_expval = decoder.observable.expectation_from_samples(
            freqs, qubit_map=decoder.qubits
        )
    # Check or update noise map
    decoder.mitigator.check_or_update_map(
        noisy_reference_value=reference_expval,
        circuit=x + decoder._circuit,
        observable=decoder.observable,
        noise_model=decoder.noise_model,
    )<|MERGE_RESOLUTION|>--- conflicted
+++ resolved
@@ -318,14 +318,10 @@
                 dtype=self.backend.np.float64,
             )
 
-<<<<<<< HEAD
         if self.calibrator is not None:
             self.calibrator()
 
-        return expval.reshape(1, 1)
-=======
         return self.backend.np.reshape(expval, (1, 1))
->>>>>>> 7d8f0fd4
 
     @property
     def output_shape(self) -> tuple[int, int]:
