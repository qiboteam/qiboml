--- conflicted
+++ resolved
@@ -148,7 +148,6 @@
         Perform data regression on noisy and exact data.
         """
 
-<<<<<<< HEAD
         if self._mitigation_method == "ICS":
             _, _, dep_param, dep_param_std, _, self._training_data = (
                 self._mitigation_function(
@@ -168,16 +167,6 @@
                 full_output=True,
                 **self._mitigation_method_kwargs,
             )
-=======
-        _, _, popt, self._training_data = self._mitigation_function(
-            circuit=circuit,
-            observable=observable,
-            noise_model=noise_model,
-            full_output=True,
-            backend=self.backend,
-            **self._mitigation_method_kwargs,
-        )
->>>>>>> 6baf535e
 
         self._mitigation_map.__defaults__ = tuple(popt)
         self._mitigation_map_popt = self.backend.cast(popt, dtype="double")
