"""Compute expectation values of target observables with the freedom of setting any qibo's backend."""

from typing import List, Optional, Union

import qibo
from qibo.backends import TensorflowBackend
from qibojit.backends import NumbaBackend

from qiboml.operations.differentiation import symbolical


def expectation(
    observable: qibo.hamiltonians.Hamiltonian,
    circuit: qibo.Circuit,
    initial_state: Optional[Union[List, qibo.Circuit]] = None,
    nshots: int = None,
    exec_backend: qibo.backends.Backend = NumbaBackend(),
    differentiation_rule: Optional[callable] = None,
):
    """
    Compute the expectation value of ``observable`` over the state obtained by
    executing ``circuit`` starting from ``initial_state``. The final state is
    reconstructed from ``nshots`` execution of ``circuit`` on the selected ``backend``.
    In addition, a differentiation rule can be set, which is going to be integrated
    within the used high-level framework. For example, if TensorFlow is used
    in the user code and one parameter shift rule is selected as differentiation
    rule, the expectation value is computed informing the TensorFlow graph to
    use as gradient the output of the parameter shift rule executed on the selected
    backend.

    Args:
        observable (qibo.Hamiltonian): the observable whose expectation value has
            to be computed.
        circuit (qibo.Circuit): quantum circuit returning the final state over which
            the expectation value of ``observable`` is computed.
        initial_state (Optional[Union[List, qibo.Circuit]]): initial state on which
            the quantum circuit is applied.
        nshots (int): number of times the quantum circuit is executed. Increasing
            the number of shots will reduce the variance of the estimated expectation
            value while increasing the computational cost of the operation.
        backend (str): backend on which the circuit is executed. This same backend
            is used if the chosen differentiation rule makes use of expectation
            values.
        differentiation_rule (Optional[callable]): the chosen differentiation
            rule. It can be selected among the methods implemented in
            ``qiboml.differentiation``.
    """

    # read the frontend user choice
    frontend = observable.backend

    kwargs = dict(
        observable=observable,
        circuit=circuit,
        initial_state=initial_state,
        nshots=nshots,
        differentiation_rule=differentiation_rule,
        exec_backend=exec_backend,
    )

    if isinstance(frontend, TensorflowBackend):
        return _with_tf(**kwargs)

    elif nshots is None:
        return _exact(observable, circuit, initial_state, exec_backend)
    else:
        return _with_shots(observable, circuit, initial_state, nshots, exec_backend)


def _exact(observable, circuit, initial_state, exec_backend):
    """Helper function to compute exact expectation values."""
    return observable.expectation(
        exec_backend.execute_circuit(
            circuit=circuit, initial_state=initial_state
        ).state()
    )


def _with_shots(observable, circuit, initial_state, nshots, exec_backend):
    """Helper function to compute expectation values from samples."""
    return exec_backend.execute_circuit(
        circuit=circuit, initial_state=initial_state, nshots=nshots
    ).expectation_from_samples(observable)


def _with_tf(
<<<<<<< HEAD
    observable: qibo.hamiltonians.Hamiltonian,
    circuit: qibo.Circuit,
    initial_state: Optional[Union[List, qibo.Circuit]] = None,
    nshots: int = None,
    exec_backend: qibo.backends.Backend = NumbaBackend(),
    differentiation_rule: Optional[callable] = symbolical,
=======
    observable,
    circuit,
    initial_state,
    nshots,
    exec_backend,
    differentiation_rule,
>>>>>>> 151f54e9
):
    """
    Compute expectation sample integrating the custom differentiation rule with
    TensorFlow's automatic differentiation.
    """
    import tensorflow as tf  # pylint: disable=import-error

    params = circuit.get_parameters()

<<<<<<< HEAD
    kwargs = dict(
        hamiltonian=observable,
        circuit=circuit,
        initial_state=initial_state,
        exec_backend=exec_backend,
    )

    if nshots is not None:
        kwargs.update({"nshots": nshots})

=======
>>>>>>> 151f54e9
    @tf.custom_gradient
    def _expectation(params):

        def grad(upstream):
<<<<<<< HEAD
            gradients = upstream * tf.stack(differentiation_rule(**kwargs))
            return tf.unstack(gradients)
=======
            gradients = []
            for p in range(nparams):
                gradients.append(
                    upstream
                    * differentiation_rule(
                        circuit=circuit,
                        hamiltonian=observable,
                        parameter_index=p,
                        initial_state=initial_state,
                        nshots=nshots,
                        exec_backend=exec_backend,
                    )
                )
            return gradients
>>>>>>> 151f54e9

        if nshots is None:
            expval = _exact(observable, circuit, initial_state, exec_backend)
        else:
            expval = _with_shots(
                observable, circuit, initial_state, nshots, exec_backend
            )

        return expval, grad

    return _expectation(params)<|MERGE_RESOLUTION|>--- conflicted
+++ resolved
@@ -84,21 +84,12 @@
 
 
 def _with_tf(
-<<<<<<< HEAD
-    observable: qibo.hamiltonians.Hamiltonian,
-    circuit: qibo.Circuit,
-    initial_state: Optional[Union[List, qibo.Circuit]] = None,
-    nshots: int = None,
-    exec_backend: qibo.backends.Backend = NumbaBackend(),
-    differentiation_rule: Optional[callable] = symbolical,
-=======
     observable,
     circuit,
     initial_state,
     nshots,
     exec_backend,
     differentiation_rule,
->>>>>>> 151f54e9
 ):
     """
     Compute expectation sample integrating the custom differentiation rule with
@@ -108,7 +99,6 @@
 
     params = circuit.get_parameters()
 
-<<<<<<< HEAD
     kwargs = dict(
         hamiltonian=observable,
         circuit=circuit,
@@ -119,31 +109,12 @@
     if nshots is not None:
         kwargs.update({"nshots": nshots})
 
-=======
->>>>>>> 151f54e9
     @tf.custom_gradient
     def _expectation(params):
 
         def grad(upstream):
-<<<<<<< HEAD
             gradients = upstream * tf.stack(differentiation_rule(**kwargs))
             return tf.unstack(gradients)
-=======
-            gradients = []
-            for p in range(nparams):
-                gradients.append(
-                    upstream
-                    * differentiation_rule(
-                        circuit=circuit,
-                        hamiltonian=observable,
-                        parameter_index=p,
-                        initial_state=initial_state,
-                        nshots=nshots,
-                        exec_backend=exec_backend,
-                    )
-                )
-            return gradients
->>>>>>> 151f54e9
 
         if nshots is None:
             expval = _exact(observable, circuit, initial_state, exec_backend)
