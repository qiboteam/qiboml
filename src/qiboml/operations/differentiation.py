--- conflicted
+++ resolved
@@ -1,20 +1,12 @@
 from abc import ABC, abstractmethod
 from dataclasses import dataclass
-<<<<<<< HEAD
-from functools import cached_property
-from typing import Tuple
-=======
 from functools import cached_property, partial
 from typing import Callable, Optional, Tuple
->>>>>>> c544fbbb
 
 import numpy as np
 from numpy.typing import ArrayLike
 from qibo import Circuit
-<<<<<<< HEAD
-=======
 from qibo.backends import Backend, construct_backend
->>>>>>> c544fbbb
 from qibo.config import raise_error
 
 from qiboml.models.decoding import Expectation, QuantumDecoding
@@ -225,9 +217,6 @@
             lam = self.backend.apply_gate(gate.dagger(), lam, nqubits=nqubits)
         return self.backend.cast(gradients[::-1], dtype=parameters.dtype).reshape(
             -1, *self.decoding.output_shape
-<<<<<<< HEAD
-        )
-=======
         )
 
 
@@ -400,5 +389,4 @@
         for g, p in zip(circuit.parametrized_gates, parameters):
             g.parameters = p
         circuit._final_state = None
-        return decoding(circuit)
->>>>>>> c544fbbb
+        return decoding(circuit)