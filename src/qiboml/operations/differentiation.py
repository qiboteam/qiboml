from typing import Optional, Union

import numpy as np
import qibo
import qibo.backends
from qibo.backends import NumpyBackend, construct_backend
from qibo.config import raise_error
from qibo.hamiltonians.abstract import AbstractHamiltonian


def parameter_shift(
<<<<<<< HEAD
    hamiltonian: qibo.hamiltonians.Hamiltonian,
    circuit: qibo.Circuit,
    parameter_index: int,
    initial_state: Optional[Union[np.ndarray, qibo.Circuit]] = None,
    scale_factor: float = 1.0,
    nshots: int = None,
    exec_backend: qibo.backends.Backend = NumpyBackend,
=======
    hamiltonian,
    circuit,
    parameter_index,
    exec_backend,
    initial_state=None,
    scale_factor=1,
    nshots=None,
>>>>>>> a9e7f9e8
):
    """In this method the parameter shift rule (PSR) is implemented.
    Given a circuit U and an observable H, the PSR allows to calculate the derivative
    of the expected value of H on the final state with respect to a variational
    parameter of the circuit.
    There is also the possibility of setting a scale factor. It is useful when a
    circuit's parameter is obtained by combination of a variational
    parameter and an external object, such as a training variable in a Quantum
    Machine Learning problem. For example, performing a re-uploading strategy
    to embed some data into a circuit, we apply to the quantum state rotations
    whose angles are in the form: theta' = theta * x, where theta is a variational
    parameter and x an input variable. The PSR allows to calculate the derivative
    with respect of theta' but, if we want to optimize a system with respect its
    variational parameters we need to "free" this procedure from the x depencency.
    If the `scale_factor` is not provided, it is set equal to one and doesn't
    affect the calculation.
    If the PSR is needed to be executed on a real quantum device, it is important
    to set `nshots` to some integer value. This enables the execution on the
    hardware by calling the proper methods.

    Args:
        circuit (:class:`qibo.models.circuit.Circuit`): custom quantum circuit.
        hamiltonian (:class:`qibo.hamiltonians.Hamiltonian`): target observable.
            if you want to execute on hardware, a symbolic hamiltonian must be
            provided as follows (example with Pauli Z and ``nqubits=1``):
            ``SymbolicHamiltonian(np.prod([ Z(i) for i in range(1) ]))``.
        parameter_index (int): the index which identifies the target parameter
            in the ``circuit.get_parameters()`` list.
        initial_state (ndarray, optional): initial state on which the circuit
            acts. Default is ``None``.
        scale_factor (float, optional): parameter scale factor. Default is ``1``.
        nshots (int, optional): number of shots if derivative is evaluated on
            hardware. If ``None``, the simulation mode is executed.
            Default is ``None``.
        exec_backend (qibo.backends.Backend): Qibo backend on which the circuits
            are executed.

    Returns:
        (float): Value of the derivative of the expectation value of the hamiltonian
            with respect to the target variational parameter.

    Example:

        .. testcode::

            import qibo
            import numpy as np
            from qibo import Circuit, gates, hamiltonians
            from qiboml.operations.differentiation import parameter_shift

            # defining an observable
            def hamiltonian(nqubits = 1):
                m0 = (1/nqubits)*hamiltonians.Z(nqubits).matrix
                ham = hamiltonians.Hamiltonian(nqubits, m0)
                return ham

            # defining a dummy circuit
            def circuit(nqubits = 1):
                c = Circuit(nqubits = 1)
                c.add(gates.RY(q = 0, theta = 0))
                c.add(gates.RX(q = 0, theta = 0))
                c.add(gates.M(0))
                return c

            # initializing the circuit
            c = circuit(nqubits = 1)

            # some parameters
            test_params = np.random.randn(2)
            c.set_parameters(test_params)

            test_hamiltonian = hamiltonian()

            # running the psr with respect to the two parameters
            grad_0 = parameter_shift(circuit=c, hamiltonian=test_hamiltonian, parameter_index=0)
            grad_1 = parameter_shift(circuit=c, hamiltonian=test_hamiltonian, parameter_index=1)

    """

    # some raise_error
    if parameter_index > len(circuit.get_parameters()):
        raise_error(ValueError, """This index is out of bounds.""")

    if not isinstance(hamiltonian, AbstractHamiltonian):
        raise_error(
            TypeError,
            "hamiltonian must be a qibo.hamiltonians.Hamiltonian or qibo.hamiltonians.SymbolicHamiltonian object",
        )

    # getting the gate's type
    gate = circuit.associate_gates_with_parameters()[parameter_index]

    # getting the generator_eigenvalue
    generator_eigenval = gate.generator_eigenvalue()

    # defining the shift according to the psr
    s = np.pi / (4 * generator_eigenval)

    # saving original parameters and making a copy
    original = np.asarray(circuit.get_parameters()).copy()
    shifted = original.copy()

    # forward shift
    shifted[parameter_index] += s
    circuit.set_parameters(shifted)

    if nshots is None:
        # forward evaluation
        forward = hamiltonian.expectation(
            exec_backend.execute_circuit(
                circuit=circuit, initial_state=initial_state
            ).state()
        )

        # backward shift and evaluation
        shifted[parameter_index] -= 2 * s
        circuit.set_parameters(shifted)

        backward = hamiltonian.expectation(
            exec_backend.execute_circuit(
                circuit=circuit, initial_state=initial_state
            ).state()
        )

    # same but using expectation from samples
    else:
        forward = exec_backend.execute_circuit(
            circuit=circuit, initial_state=initial_state, nshots=nshots
        ).expectation_from_samples(hamiltonian)

        shifted[parameter_index] -= 2 * s
        circuit.set_parameters(shifted)

        backward = exec_backend.execute_circuit(
            circuit=circuit, initial_state=initial_state, nshots=nshots
        ).expectation_from_samples(hamiltonian)

    circuit.set_parameters(original)

    # float() necessary to not return a 0-dim ndarray
    result = float(generator_eigenval * (forward - backward) * scale_factor)

    return result<|MERGE_RESOLUTION|>--- conflicted
+++ resolved
@@ -1,5 +1,3 @@
-from typing import Optional, Union
-
 import numpy as np
 import qibo
 import qibo.backends
@@ -9,15 +7,6 @@
 
 
 def parameter_shift(
-<<<<<<< HEAD
-    hamiltonian: qibo.hamiltonians.Hamiltonian,
-    circuit: qibo.Circuit,
-    parameter_index: int,
-    initial_state: Optional[Union[np.ndarray, qibo.Circuit]] = None,
-    scale_factor: float = 1.0,
-    nshots: int = None,
-    exec_backend: qibo.backends.Backend = NumpyBackend,
-=======
     hamiltonian,
     circuit,
     parameter_index,
@@ -25,7 +14,6 @@
     initial_state=None,
     scale_factor=1,
     nshots=None,
->>>>>>> a9e7f9e8
 ):
     """In this method the parameter shift rule (PSR) is implemented.
     Given a circuit U and an observable H, the PSR allows to calculate the derivative
