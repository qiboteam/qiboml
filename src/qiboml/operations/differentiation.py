from abc import ABC, abstractmethod
from dataclasses import dataclass
from functools import cached_property, partial
from typing import Callable, Tuple

import jax
import numpy as np
from qibo import Circuit
from qibo.backends import Backend
from qibo.config import raise_error

from qiboml import ndarray
from qiboml.backends.jax import JaxBackend
<<<<<<< HEAD
from qiboml.models.decoding import Expectation, QuantumDecoding
from qiboml.models.encoding import QuantumEncoding
=======
from qiboml.models.decoding import QuantumDecoding
>>>>>>> 7d8f0fd4


@dataclass
class Differentiation(ABC):
    """
    Abstract differentiator object.
    """

    circuit: Circuit
    decoding: QuantumDecoding

    @abstractmethod
    def evaluate(
        self, parameters: ndarray, wrt_inputs: bool = False
    ):  # pragma: no cover
        """
        Evaluate the gradient of the quantum circuit w.r.t its parameters, i.e. its rotation angles.
        """
        pass

    @property
    def backend(self):
        return self.decoding.backend

    @cached_property
    def non_trainable_gates(self):
        return [g for g in self.circuit.parametrized_gates if not g.trainable]

    def nparams(self, wrt_inputs):
        return len(self.circuit.get_parameters(include_not_trainable=wrt_inputs))


@dataclass
class PSR(Differentiation):
    """
    The Parameter Shift Rule differentiator. Especially useful for non analytical
    derivative calculation which, thus, makes it hardware compatible.
    """

    def __post_init__(self):
        if np.prod(self.decoding.output_shape) != 1:
            raise_error(
                RuntimeError,
                "PSR differentiation works only for decoders with scalar outpus, i.e. expectation values.",
            )

    def evaluate(self, parameters: ndarray, wrt_inputs: bool = False):
        """
        Evaluate the gradient of the quantum circuit w.r.t its parameters, i.e. its rotation angles.
        Args:
            parameters (List[ndarray]): the parameters at which to evaluate the model, and thus the derivative.
            wrt_inputs (bool): whether to calculate the derivative with respect to, also, inputs (i.e. encoding angles)
        or not, by default ``False``.
        Returns:
            (ndarray): the calculated jacobian.
        """

        circuits = []
        eigvals = []

        for i in range(self.nparams(wrt_inputs)):
            forward, backward, eigval = self.one_parameter_shift(
                parameters=parameters, parameter_index=i, wrt_inputs=wrt_inputs
            )
            circuits.extend([forward, backward])
            eigvals.append(eigval)

        # TODO: parallelize when decoding will support
        # the parallel execution of multiple circuits
        expvals = self.backend.cast(
            [self.decoding(circ) for circ in circuits], dtype=parameters.dtype
        )
        forwards = expvals[::2]
        backwards = expvals[1::2]
        eigvals = self.backend.np.reshape(
            self.backend.cast(eigvals, dtype=parameters.dtype), forwards.shape
        )

        return (forwards - backwards) * eigvals

    def one_parameter_shift(
        self, parameters: ndarray, parameter_index: int, wrt_inputs: bool = False
    ) -> Tuple[Circuit, Circuit, float]:
        """Compute one derivative of the decoding strategy w.r.t. a target parameter."""
        target_gates = (
            self.circuit.parametrized_gates
            if wrt_inputs
            else self.circuit.trainable_gates
        )
        gate = target_gates[parameter_index]
        generator_eigenval = gate.generator_eigenvalue()
        s = np.pi / (4 * generator_eigenval)

        tmp_params = self.backend.cast(parameters, copy=True, dtype=parameters[0].dtype)
        tmp_params = self.shift_parameter(tmp_params, parameter_index, s, self.backend)

        forward = self.circuit.copy(True)
        target_gates = (
            forward.parametrized_gates if wrt_inputs else forward.trainable_gates
        )
        # forward.set_parameters(tmp_params)
        for g, p in zip(target_gates, tmp_params):
            g.parameters = p

        tmp_params = self.backend.cast(parameters, copy=True, dtype=parameters[0].dtype)
        tmp_params = self.shift_parameter(tmp_params, parameter_index, -s, self.backend)

        backward = self.circuit.copy(True)
        target_gates = (
            backward.parametrized_gates if wrt_inputs else backward.trainable_gates
        )
        # backward.set_parameters(tmp_params)
        for g, p in zip(target_gates, tmp_params):
            g.parameters = p

        return forward, backward, generator_eigenval

    @staticmethod
    def shift_parameter(parameters, i, epsilon, backend):
        if backend.platform == "tensorflow":
            return backend.tf.stack(
                [parameters[j] + int(i == j) * epsilon for j in range(len(parameters))]
            )
        elif backend.platform == "jax":
            parameters = parameters.at[i].set(parameters[i] + epsilon)
        else:
            parameters[i] = parameters[i] + epsilon
        return parameters


class Adjoint(Differentiation):
    """
    The Adjoint differentiator.
    """

    def evaluate(self, parameters: ndarray, wrt_inputs: bool = False):
        """
        Evaluate the gradient of the quantum circuit w.r.t its parameters, i.e. its rotation angles.
        Args:
            parameters (List[ndarray]): the parameters at which to evaluate the model, and thus the derivative.
            wrt_inputs (bool): whether to calculate the derivate with respect to inputs or not, by default ``False``.
        Returns:
            (ndarray): the calculated gradients.
        """
        assert isinstance(
            self.decoding, Expectation
        ), "Adjoint diff supported only for Expectation."
        gradients = []
        lam = self.backend.execute_circuit(self.circuit).state()
        nqubits = self.circuit.nqubits
        phi = lam
        lam = self.decoding.observable @ lam  # pylint: disable=E1101
        gate_list = (
            self.circuit.trainable_gates
            if not wrt_inputs
            else self.circuit.parametrized_gates
        )
        for gate in reversed(self.circuit.queue):
            phi = self.backend.apply_gate(gate.dagger(), phi, nqubits=nqubits)
            if gate in gate_list:
                mu = phi
                mu = self.backend.apply_gate(gate.gradient(), mu, nqubits=nqubits)
                gradients.append(
                    2 * self.backend.np.real(self.backend.np.vdot(lam, mu))
                )
            lam = self.backend.apply_gate(gate.dagger(), lam, nqubits=nqubits)
        return self.backend.cast(gradients[::-1], dtype=parameters.dtype).reshape(
            -1, *self.decoding.output_shape
        )


class Jax(Differentiation):
    def __init__(self, circuit: Circuit, decoding: QuantumDecoding):
        self._jax: Backend = JaxBackend()
        self._circuit = circuit
        self._decoding = decoding
        self.__post_init__()

    def __post_init__(self):
        n_params = len(
            [
                p
                for params in self.circuit.get_parameters(include_not_trainable=False)
                for p in params
            ]
        )
        n_outputs = int(np.prod(self.decoding.output_shape))
        jac = jax.jacfwd if n_params < n_outputs else jax.jacrev
        self._jacobian: Callable = partial(jax.jit, static_argnums=(0, 1))(
            jac(self._run, tuple(range(2, n_params + 2))),
        )
        n_params = len(
            [
                p
                for params in self.circuit.get_parameters(include_not_trainable=True)
                for p in params
            ]
        )
        jac = jax.jacfwd if n_params < n_outputs else jax.jacrev
        self._jacobian_with_inputs: Callable = partial(jax.jit, static_argnums=(0, 1))(
            jac(self._run_with_inputs, tuple(range(2, n_params + 2))),
        )

    @staticmethod
    @partial(jax.jit, static_argnums=(0, 1))
    def _run(circuit, decoding, *parameters):
        for g, p in zip(circuit.trainable_gates, parameters):
            g.parameters = p
        # circuit.set_parameters(parameters)
        return decoding(circuit)

    @staticmethod
    @partial(jax.jit, static_argnums=(0, 1))
    def _run_with_inputs(circuit, decoding, *parameters):
        for g, p in zip(circuit.parametrized_gates, parameters):
            g.parameters = p
        # circuit.set_parameters(parameters)
        return decoding(circuit)

    @property
    def circuit(self):
        return self._circuit

    @circuit.setter
    def circuit(self, circ):
        self._circuit = circ
        self.__post_init__()

    @property
    def decoding(self):
        return self._decoding

    @decoding.setter
    def decoding(self, dec):
        self._decoding = dec
        self.__post_init__()

    def _cast_non_trainable_parameters(self, src_backend, tgt_backend):
        for g in self.non_trainable_gates:
            g.parameters = tgt_backend.cast(
                np.array([src_backend.to_numpy(par) for par in g.parameters])
            )

    def evaluate(self, parameters, wrt_inputs: bool = False):
        """
        Evaluate the jacobian of the internal quantum model (circuit + decoding) w.r.t to its ``parameters``,
        i.e. the parameterized gates in the circuit.
        Args:
            parameters (list[ndarray]): the parameters at which to evaluate the circuit, and thus the derivatives.
            wrt_inputs (bool): whether to calculate the derivative with respect to, also, inputs (i.e. encoding angles)
        or not, by default ``False``.
        Returns:
            (ndarray): the calculated jacobian.
        """
        # backup the backend
        backend = self.decoding.backend
        # convert params to jax
        params = np.array(backend.to_numpy(parameters))
        params = self._jax.cast(params, dtype=self._jax.np.float64)
        if not wrt_inputs:
            self._cast_non_trainable_parameters(self.backend, self._jax)
        # set jax for running
        self.decoding.set_backend(self._jax)
        # calculate the jacobian
        jac_f = self._jacobian_with_inputs if wrt_inputs else self._jacobian
        jacobian = jac_f(  # pylint: disable=not-callable
            self.circuit, self.decoding, *params
        )
        # reset the original backend
        self.decoding.set_backend(backend)
        # reset the original parameters
        target_gates = (
            self.circuit.parametrized_gates
            if wrt_inputs
            else self.circuit.trainable_gates
        )
        for g, p in zip(target_gates, parameters):
            g.parameters = p
        if not wrt_inputs:
            self._cast_non_trainable_parameters(self._jax, self.backend)
        # transform back to the backend native array
        return backend.cast(self._jax.to_numpy(jacobian).tolist(), backend.np.float64)<|MERGE_RESOLUTION|>--- conflicted
+++ resolved
@@ -11,12 +11,8 @@
 
 from qiboml import ndarray
 from qiboml.backends.jax import JaxBackend
-<<<<<<< HEAD
 from qiboml.models.decoding import Expectation, QuantumDecoding
 from qiboml.models.encoding import QuantumEncoding
-=======
-from qiboml.models.decoding import QuantumDecoding
->>>>>>> 7d8f0fd4
 
 
 @dataclass
