--- conflicted
+++ resolved
@@ -322,11 +322,7 @@
         """
         if x is not None:
             x = backend.to_numpy(x)
-<<<<<<< HEAD
             x = self._jax.cast(x, dtype=self._jax.np.float64)
-=======
-            x = self._jax.cast(x, self._jax.np.float64)
->>>>>>> bb8789bd
 
         circuit_structure = tuple(circuit_structure)
 
