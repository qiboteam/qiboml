--- conflicted
+++ resolved
@@ -319,47 +319,34 @@
 
 class QuimbJax(Jax):
 
-<<<<<<< HEAD
-    def __init__(self, **kwargs):
-        super().__init__()
-        self._jax = construct_backend(
-            "qibotn",
-            platform="quimb",
-            quimb_backend=kwargs.get("quimb_backend", "jax"),
-            contraction_optimizer=kwargs.get("contraction_optimizer", "auto-hq"),
-        )
-        self._jax.configure_tn_simulation(
-            kwargs.get("ansatz", "mps"),
-            kwargs.get("max_bond_dimension", None),
-            kwargs.get("svd_cutoff", 1e-10),
-            kwargs.get("n_most_frequent_states", 100),
-        )
-=======
-    def __init__(self, circuit: Circuit, decoding: QuantumDecoding):
+    def __init__(
+        self,
+        circuit: Optional[Circuit] = None,
+        decoding: Optional[QuantumDecoding] = None,
+        _is_built: bool = False,
+        **quimb_kwargs
+    ):
+        self.quimb_kwargs = quimb_kwargs
         super().__init__(circuit, decoding)
 
-        import cotengra as ctg
-
-        opt = ctg.ReusableHyperOptimizer(
-            max_time=10,
-            minimize="combo",
-            slicing_opts=None,
-            parallel=True,
-            progbar=True,
-        )
-
-        # opt = "auto-hq"
+    def __post_init__(self):
+        super().__post_init__()
         self._jax = construct_backend(
             "qibotn",
             platform="quimb",
             quimb_backend="jax",
-            contraction_optimizer=opt,
+            contraction_optimizer=self.quimb_kwargs.get(
+                "contraction_optimizer", "auto-hq"
+            ),
         )
         self._jax.configure_tn_simulation(
-            ansatz="mps", max_bond_dimension=1024, svd_cutoff=1e-10
-        )
-
-    def __post_init__(self):
+            self.quimb_kwargs.get("ansatz", "mps"),
+            self.quimb_kwargs.get("max_bond_dimension", None),
+            self.quimb_kwargs.get("svd_cutoff", 1e-10),
+            self.quimb_kwargs.get("n_most_frequent_states", 100),
+        )
+
+    def _compile_jacobians(self):
         n_params = len(
             [
                 p
@@ -397,5 +384,4 @@
         for g, p in zip(circuit.parametrized_gates, parameters):
             g.parameters = p
         # circuit.set_parameters(parameters)
-        return decoding(circuit)
->>>>>>> c323734e
+        return decoding(circuit)