--- conflicted
+++ resolved
@@ -48,20 +48,10 @@
     def __post_init__(self):
         super().__init__()
 
-<<<<<<< HEAD
         if isinstance(self.circuit_structure, Circuit):
             self.circuit_structure = [self.circuit_structure]
 
         params = utils.get_params_from_circuit_structure(self.circuit_structure)
-=======
-        # directly building the weigths in the init as they don't depend
-        # on the inputs
-        params = [
-            self.backend.to_numpy(p)
-            for param in self.circuit.get_parameters()
-            for p in param
-        ]
->>>>>>> 5c03955b
         params = keras.ops.cast(params, "float64")  # pylint: disable=no-member
 
         self.circuit_parameters = self.add_weight(
@@ -70,35 +60,14 @@
         self.set_weights([params])
 
         if self.differentiation is None:
-<<<<<<< HEAD
             self.differentiation = utils.get_default_differentiation(
                 decoding=self.decoding,
                 instructions=DEFAULT_DIFFERENTIATION,
             )
 
-    def call(self, x: Optional[tf.Tensor] = None) -> tf.Tensor:
-        if self.differentiation is None:
-            circuit = utils.circuit_from_structure(
-                circuit_structure=self.circuit_structure,
-                x=x,
-            )
-            # this 1 * is needed otherwise a TypeError is raised
-            circuit.set_parameters(1 * self.circuit_parameters)
-
-            output = self.decoding(circuit)
-=======
-            if not self.decoding.analytic:
-                self.differentiation = PSR()
-            else:
-                if backend_string in DEFAULT_DIFFERENTIATION.keys():
-                    diff = DEFAULT_DIFFERENTIATION[backend_string]
-                    self.differentiation = diff() if diff is not None else None
-                else:  # pragma: no cover
-                    self.differentiation = PSR()
         if self.differentiation is not None:
             self.custom_gradient = QuantumModelCustomGradient(
-                self.encoding,
-                self.circuit,
+                self.circuit_structure,
                 self.decoding,
                 self.backend,
                 self.differentiation,
@@ -108,12 +77,14 @@
         return self.decoding.output_shape
 
     def call(self, x: tf.Tensor) -> tf.Tensor:
-        # this 1 * is needed otherwise a TypeError is raised
-        self.circuit.set_parameters(1 * self.circuit_parameters)
+        circuit = utils.circuit_from_structure(
+            x=x, circuit_structure=self.circuit_structure
+        )
 
         if self.differentiation is None:
-            output = self.decoding(self.encoding(x) + self.circuit)
->>>>>>> 5c03955b
+            # This 1 * is needed otherwise a TypeError is raised
+            circuit.set_parameters(1 * self.circuit_parameters)
+            output = self.decoding(circuit)
             return output[None, :]
         return self.custom_gradient.evaluate(x, 1 * self.circuit_parameters)
 
@@ -147,7 +118,7 @@
     def nqubits(
         self,
     ) -> int:
-        return self.encoding.nqubits
+        return self.decoding.nqubits
 
     @property
     def backend(
@@ -159,8 +130,7 @@
 @dataclass
 class QuantumModelCustomGradient:
 
-    encoding: QuantumEncoding
-    circuit: Circuit
+    circuit_structure: Union[Circuit, List[Union[Circuit, QuantumEncoding]]]
     decoding: QuantumDecoding
     backend: Backend
     differentiation: Differentiation
@@ -170,17 +140,25 @@
     def evaluate(self, x, params):
         # check whether we have to derive wrt inputs
         if tf.is_symbolic_tensor(x):  # how to check if tf.tensor is leaf?
+
+            differentiable_encodings = True
+            for circ in self.circuit_structure:
+                if isinstance(circ, QuantumEncoding):
+                    if not circ.differentiable:
+                        differentiable_encodings = False
+
             self.wrt_inputs = (
-                self.encoding.differentiable
-                and hasattr(x, "op")
-                and len(x.op.inputs) > 0
+                differentiable_encodings and hasattr(x, "op") and len(x.op.inputs) > 0
             )
 
         def forward(x, params):
             x = self.backend.cast(
                 keras.ops.convert_to_numpy(x), dtype=self.backend.np.float64
             )
-            circuit = self.encoding(x) + self.circuit
+            circuit = utils.circuit_from_structure(
+                circuit_structure=self.circuit_structure,
+                x=x,
+            )
             circuit.set_parameters(params)
             y = self.decoding(circuit)
             y = self.backend.to_numpy(y)
@@ -196,8 +174,7 @@
             x = self.backend.cast(x, dtype=self.backend.np.float64)
             d_x, *d_params = self.differentiation.evaluate(
                 x,
-                self.encoding,
-                self.circuit,
+                self.circuit_structure,
                 self.decoding,
                 self.backend,
                 *params,
