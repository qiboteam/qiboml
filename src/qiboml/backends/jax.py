"""Module defining the Jax backend."""

from functools import partial
from typing import List, Optional, Union, Tuple

import jax  # pylint: disable=import-error
import jax.numpy as jnp  # pylint: disable=import-error
import numpy as np
<<<<<<< HEAD
from numpy.typing import ArrayLike
=======
>>>>>>> de178e81
from qibo import __version__
from qibo.backends import Backend, einsum_utils
from qibo.backends.npmatrices import NumpyMatrices
from qibo.gates.abstract import Gate
from qibo.result import CircuitResult, QuantumState

from qiboml.quantum_info._quantum_info_jax import QINFO


@partial(jax.jit, static_argnums=(0, 1, 2))
def zero_state(nqubits: int, density_matrix: bool, dtype) -> ArrayLike:
    if density_matrix:
        state = jnp.zeros(2 * (2**nqubits,), dtype=dtype).at[0, 0].set(1)
    else:
        state = jnp.zeros(2**nqubits, dtype=dtype).at[0].set(1)
    return state


@partial(jax.jit, static_argnames={"dtype"})
def cast_matrix(array: ArrayLike, dtype) -> ArrayLike:
    return jnp.asarray(array, dtype=dtype)


@partial(jax.jit, static_argnums=(2, 3))
def _apply_gate(
    matrix: ArrayLike,
    state: ArrayLike,
    qubits: Union[Tuple[int, ...], List[int]],
    nqubits: int,
) -> ArrayLike:
    state = jnp.reshape(state, nqubits * (2,))
    matrix = jnp.reshape(matrix, 2 * len(qubits) * (2,))
    opstring = einsum_utils.apply_gate_string(qubits, nqubits)
    state = jnp.einsum(opstring, state, matrix)
    return jnp.reshape(state, (2**nqubits,))


@partial(jax.jit, static_argnums=(4, 5, 6))
def _apply_gate_controlled(
    matrix: ArrayLike,
    state: ArrayLike,
    order: Tuple[int, ...],
    targets: Tuple[int, ...],
    control_qubits: Tuple[int, ...],
    target_qubits: Tuple[int, ...],
    nqubits: int,
) -> ArrayLike:
    state = jnp.reshape(state, nqubits * (2,))
    matrix = jnp.reshape(matrix, 2 * len(target_qubits) * (2,))
    ncontrol = len(control_qubits)
    nactive = nqubits - ncontrol
    state = jnp.transpose(state, order)
    # Apply `einsum` only to the part of the state where all controls
    # are active. This should be `state[-1]`
    state = jnp.reshape(state, (2**ncontrol,) + nactive * (2,))
    opstring = einsum_utils.apply_gate_string(targets, nactive)
    updates = jnp.einsum(opstring, state[-1], matrix)
    # Concatenate the updated part of the state `updates` with the
    # part of of the state that remained unaffected `state[:-1]`.
    state = jnp.concatenate([state[:-1], updates[None]], axis=0)
    state = jnp.reshape(state, nqubits * (2,))
    # Put qubit indices back to their proper places
    state = jnp.transpose(state, einsum_utils.reverse_order(order))
    return jnp.reshape(state, (2**nqubits,))


class JaxMatrices(NumpyMatrices):

    def __init__(self, dtype):
        super().__init__(dtype)
        self.np = jnp
        self.dtype = dtype

    def _cast(self, array: ArrayLike, dtype) -> ArrayLike:
        return cast_matrix(array, dtype)


class JaxBackend(Backend):
    def __init__(self):
        super().__init__()

        self.engine = jnp
        self.jax = jax
        self.jax.config.update("jax_enable_x64", True)

        self.dtype = self.complex128
        self.matrices = JaxMatrices(self.dtype)
        self.name = "qiboml"
        self.numeric_types += (
            self.int8,
            self.int32,
            self.int64,
            self.float32,
            self.float64,
            self.complex64,
            self.complex128,
        )
        self.platform = "jax"
        self.tensor_types = (self.engine.ndarray,)

<<<<<<< HEAD
    def cast(self, array: ArrayLike, dtype=None, copy: bool = False) -> ArrayLike:
=======
        self.random_key = self.jax.random.PRNGKey(self.numpy.random.get_state()[1][0])

        # set the engine of the quantum info operators
        self.qinfo.ENGINE = self.np

        class Random:
            pass

        random = Random()
        random.randint = lambda minval, maxval, size: self.jax.random.randint(
            self.random_key, minval=minval, maxval=maxval, shape=size
        )
        random.uniform = lambda minval, maxval, size: self.jax.random.uniform(
            self.random_key, minval=minval, maxval=maxval, shape=size
        )
        self.qinfo.ENGINE.random = random

        # load some custom qinfo operators
        for method in dir(QINFO):
            if method[:2] != "__":
                setattr(self.qinfo, method, getattr(QINFO, method))

    def set_seed(self, seed):
        self.numpy.random.seed(seed)
        self.random_key = self.jax.random.PRNGKey(self.numpy.random.get_state()[1][0])

    def cast(self, x, dtype=None, copy=False):
>>>>>>> de178e81
        if dtype is None:
            dtype = self.dtype

        if isinstance(array, self.tensor_types):
            return array.astype(dtype)

        if self.is_sparse(array):
            return array.astype(dtype)

        return self.engine.array(array, dtype=dtype, copy=copy)

    def to_numpy(self, array: ArrayLike) -> ArrayLike:

        if isinstance(array, (list, tuple)):
            return np.asarray([self.to_numpy(elem) for elem in array])

        return np.asarray(array)

<<<<<<< HEAD
    # TODO: using numpy's rng for now. Shall we use Jax's?
    def set_seed(self, seed: int) -> None:
        np.random.seed(seed)

    def default_rng(self, seed: Optional[int] = None) -> None:
        return np.random.default_rng(seed)

    def random_choice(
        self,
        array: ArrayLike,
        size: Optional[Union[int, Tuple[int, ...]]] = None,
        replace: bool = True,
        p: ArrayLike = None,
        seed=None,
    ) -> ArrayLike:
        if seed is not None:
            local_state = self.default_rng(seed) if isinstance(seed, int) else seed

            return local_state.choice(array, size=size, replace=replace, p=p)

        return np.random.choice(array, size=size, replace=replace, p=p)

    def random_integers(
        self,
        low: int,
        high: Optional[int] = None,
        size: Optional[Union[int, Tuple[int, ...]]] = None,
        seed=None,
    ) -> ArrayLike:
        if high is None:
            high = low
            low = 0

        if size is None:
            size = 1
=======
    def sample_shots(self, probabilities, nshots):
        return self.numpy.random.choice(
            range(len(probabilities)), size=nshots, p=probabilities
        )
>>>>>>> de178e81

        if seed is not None:
            local_state = self.default_rng(seed) if isinstance(seed, int) else seed

            return local_state.integers(low, high, size)

        return np.random.randint(low, high, size)

    def random_sample(self, size: int, seed=None) -> ArrayLike:
        if seed is not None:
            local_state = self.default_rng(seed) if isinstance(seed, int) else seed

            return local_state.random(size)

        return np.random.random(size)

    def random_uniform(
        self,
        low: Union[float, int] = 0.0,
        high: Union[float, int] = 1.0,
        size: Optional[Union[int, Tuple[int, ...]]] = None,
        seed=None,
    ) -> ArrayLike:
        if seed is not None:
            local_state = self.default_rng(seed) if isinstance(seed, int) else seed

            return local_state.uniform(low, high, size)

        return np.random.uniform(low, high, size)

    def matrix_fused(self, fgate: Gate) -> ArrayLike:
        rank = len(fgate.target_qubits)
        # jax only supports coo sparse arrays
        # however they are probably not as efficient as csr ones
        # indeed using dense arrays instead of coo ones proved to be significantly faster
        matrix = self.identity(2**rank)

        for gate in fgate.gates:
            gmatrix = gate.matrix(self)
            # add controls if controls were instantiated using
            # the ``Gate.controlled_by`` method
            num_controls = len(gate.control_qubits)
            if num_controls > 0:
                gmatrix = self.jax.scipy.linalg.block_diag(
                    self.identity(2 ** len(gate.qubits) - len(gmatrix)), gmatrix
                )
            # Kronecker product with identity is needed to make the
            # original matrix have shape (2**rank x 2**rank)
            eye = self.identity(2 ** (rank - len(gate.qubits)))
            gmatrix = self.kron(gmatrix, eye)
            # Transpose the new matrix indices so that it targets the
            # target qubits of the original gate
            original_shape = gmatrix.shape
            gmatrix = self.reshape(gmatrix, 2 * rank * (2,))
            qubits = list(gate.qubits)
            indices = qubits + [q for q in fgate.target_qubits if q not in qubits]
            indices = np.argsort(indices)
            transpose_indices = list(indices)
            transpose_indices.extend(indices + rank)
            gmatrix = self.transpose(gmatrix, transpose_indices)
            gmatrix = self.reshape(gmatrix, original_shape)
            matrix = gmatrix @ matrix

        return matrix

    def zero_state(
        self, nqubits: int, density_matrix: bool = False, dtype=None
    ) -> ArrayLike:
        if dtype is None:
            dtype = self.dtype

        return zero_state(nqubits, density_matrix, dtype)

    def update_frequencies(
        self, frequencies: ArrayLike, probabilities: ArrayLike, nsamples: int
    ) -> ArrayLike:
        samples = self.sample_shots(probabilities, nsamples)
        res, counts = self.unique(samples, return_counts=True)
        frequencies = frequencies.at[res].add(counts)
        return frequencies

    def matrix(self, gate: Gate) -> ArrayLike:
        matrix = super().matrix(gate)
        if isinstance(matrix, self.jax.core.Tracer):
            delattr(self.matrices, gate.__class__.__name__)
        return matrix

    def apply_gate(self, gate: Gate, state: ArrayLike, nqubits: int) -> ArrayLike:
        density_matrix = bool(len(state.shape) == 2)

        if density_matrix:
            return self._apply_gate_density_matrix(gate, state, nqubits)

        if gate.is_controlled_by:
            order, targets = einsum_utils.control_order(gate, nqubits)
            return _apply_gate_controlled(
                gate.matrix(self),
                state,
                order,
                targets,
                gate.control_qubits,
                gate.target_qubits,
                nqubits,
            )

        return _apply_gate(gate.matrix(self), state, gate.qubits, nqubits)

    def assert_allclose(
        self, value, target, rtol: float = 1e-7, atol: float = 0.0
    ) -> None:  # pragma: no cover
        if isinstance(value, (CircuitResult, QuantumState)):
            value = value.state()
        if isinstance(target, (CircuitResult, QuantumState)):
            target = target.state()

        np.testing.assert_allclose(value, target, rtol=rtol, atol=atol)

    def _apply_gate_density_matrix(
        self, gate: Gate, state: ArrayLike, nqubits: int
    ) -> ArrayLike:
        state = self.cast(state)
        state = self.reshape(state, 2 * nqubits * (2,))
        matrix = gate.matrix(self)
        if gate.is_controlled_by:
            matrix = self.reshape(matrix, 2 * len(gate.target_qubits) * (2,))
            matrixc = self.conj(matrix)
            ncontrol = len(gate.control_qubits)
            nactive = nqubits - ncontrol
            n = 2**ncontrol

            order, targets = einsum_utils.control_order_density_matrix(gate, nqubits)
            state = self.transpose(state, order)
            state = self.reshape(state, 2 * (n,) + 2 * nactive * (2,))

            leftc, rightc = einsum_utils.apply_gate_density_matrix_controlled_string(
                targets, nactive
            )
            state01 = state[: n - 1, n - 1]
            state01 = self.einsum(rightc, state01, matrixc)
            state10 = state[n - 1, : n - 1]
            state10 = self.einsum(leftc, state10, matrix)

            left, right = einsum_utils.apply_gate_density_matrix_string(
                targets, nactive
            )
            state11 = state[n - 1, n - 1]
            state11 = self.einsum(right, state11, matrixc)
            state11 = self.einsum(left, state11, matrix)

            state00 = state[: n - 1]
            state00 = state00[:, tuple(range(n - 1))]
            state01 = self.concatenate([state00, state01[:, None]], axis=1)
            state10 = self.concatenate([state10, state11[None]], axis=0)
            state = self.concatenate([state01, state10[None]], axis=0)
            state = self.reshape(state, 2 * nqubits * (2,))
            state = self.transpose(state, einsum_utils.reverse_order(order))
        else:
            matrix = self.reshape(matrix, 2 * len(gate.qubits) * (2,))
            matrixc = self.conj(matrix)
            left, right = einsum_utils.apply_gate_density_matrix_string(
                gate.qubits, nqubits
            )
            state = self.einsum(right, state, matrixc)
            state = self.einsum(left, state, matrix)
        return self.reshape(state, 2 * (2**nqubits,))<|MERGE_RESOLUTION|>--- conflicted
+++ resolved
@@ -1,15 +1,12 @@
 """Module defining the Jax backend."""
 
 from functools import partial
-from typing import List, Optional, Union, Tuple
+from typing import List, Optional, Tuple, Union
 
 import jax  # pylint: disable=import-error
 import jax.numpy as jnp  # pylint: disable=import-error
 import numpy as np
-<<<<<<< HEAD
 from numpy.typing import ArrayLike
-=======
->>>>>>> de178e81
 from qibo import __version__
 from qibo.backends import Backend, einsum_utils
 from qibo.backends.npmatrices import NumpyMatrices
@@ -110,37 +107,7 @@
         self.platform = "jax"
         self.tensor_types = (self.engine.ndarray,)
 
-<<<<<<< HEAD
     def cast(self, array: ArrayLike, dtype=None, copy: bool = False) -> ArrayLike:
-=======
-        self.random_key = self.jax.random.PRNGKey(self.numpy.random.get_state()[1][0])
-
-        # set the engine of the quantum info operators
-        self.qinfo.ENGINE = self.np
-
-        class Random:
-            pass
-
-        random = Random()
-        random.randint = lambda minval, maxval, size: self.jax.random.randint(
-            self.random_key, minval=minval, maxval=maxval, shape=size
-        )
-        random.uniform = lambda minval, maxval, size: self.jax.random.uniform(
-            self.random_key, minval=minval, maxval=maxval, shape=size
-        )
-        self.qinfo.ENGINE.random = random
-
-        # load some custom qinfo operators
-        for method in dir(QINFO):
-            if method[:2] != "__":
-                setattr(self.qinfo, method, getattr(QINFO, method))
-
-    def set_seed(self, seed):
-        self.numpy.random.seed(seed)
-        self.random_key = self.jax.random.PRNGKey(self.numpy.random.get_state()[1][0])
-
-    def cast(self, x, dtype=None, copy=False):
->>>>>>> de178e81
         if dtype is None:
             dtype = self.dtype
 
@@ -159,7 +126,6 @@
 
         return np.asarray(array)
 
-<<<<<<< HEAD
     # TODO: using numpy's rng for now. Shall we use Jax's?
     def set_seed(self, seed: int) -> None:
         np.random.seed(seed)
@@ -195,12 +161,6 @@
 
         if size is None:
             size = 1
-=======
-    def sample_shots(self, probabilities, nshots):
-        return self.numpy.random.choice(
-            range(len(probabilities)), size=nshots, p=probabilities
-        )
->>>>>>> de178e81
 
         if seed is not None:
             local_state = self.default_rng(seed) if isinstance(seed, int) else seed
